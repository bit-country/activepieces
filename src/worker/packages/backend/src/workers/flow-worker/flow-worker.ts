--- conflicted
+++ resolved
@@ -27,18 +27,6 @@
 import {collectionService} from "../../collections/collection.service";
 import {instanceRunService} from "../../instance-run/instance-run-service";
 
-<<<<<<< HEAD
-async function executeFlow(instanceId: InstanceId | undefined,
-                           flowVersionId: FlowVersionId,
-                           collectionVersionId: CollectionVersionId,
-                           payload: unknown) {
-    const flowVersion = (await flowVersionService.getOne(flowVersionId))!;
-    const collectionVersion = await collectionVersionService.getOne(collectionVersionId);
-    let sandbox = sandboxManager.obtainSandbox();
-    let buildPath = sandbox.getSandboxFolderPath();
-    let flowLock = await redisLock(flowVersionId);
-=======
-const fs = require("fs");
 
 export interface ExecutionRequest {
     runId: InstanceRunId,
@@ -47,7 +35,6 @@
     collectionVersionId: CollectionVersionId;
     payload: unknown
 }
->>>>>>> 899410ac
 
 async function executeFlow(request: ExecutionRequest) {
     const flowVersion = (await flowVersionService.getOne(request.flowVersionId))!;
@@ -62,7 +49,7 @@
         await downloadFiles(sandbox, flowVersion, collectionVersion, request.payload);
 
         sandbox.runCommandLine("/usr/bin/node activepieces-engine.js execute-flow");
-        const executionOutput: ExecutionOutput = JSON.parse(fs.readFileSync(sandbox.getSandboxFilePath("output.json").toString()));
+        const executionOutput: ExecutionOutput = JSON.parse(fs.readFileSync(sandbox.getSandboxFilePath("output.json")).toString());
         const logsFile = await fileService.save(Buffer.from(JSON.stringify(executionOutput)));
         await instanceRunService.finish(request.runId, executionOutput.status, logsFile.id);
     } finally {
