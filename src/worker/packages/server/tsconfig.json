{
  "compilerOptions": {
    "target": "ES2017",
    "module": "commonjs",
    "lib": ["es2017"],
    "outDir": "dist",
    "rootDir": "src",
    "noImplicitAny": true,
    "experimentalDecorators": true,
    "emitDecoratorMetadata": true,
<<<<<<< HEAD
  },
  "include": [
    "src/**/*.ts"
  ],
  "exclude": [
    "tests/**/*.ts"
  ]
}
=======
    "esModuleInterop": true,
  }
}
  
>>>>>>> 2c6cdc29
<|MERGE_RESOLUTION|>--- conflicted
+++ resolved
@@ -7,19 +7,13 @@
     "rootDir": "src",
     "noImplicitAny": true,
     "experimentalDecorators": true,
+    "esModuleInterop": true,
     "emitDecoratorMetadata": true,
-<<<<<<< HEAD
   },
   "include": [
     "src/**/*.ts"
   ],
   "exclude": [
     "tests/**/*.ts"
-  ]
-}
-=======
-    "esModuleInterop": true,
-  }
-}
-  
->>>>>>> 2c6cdc29
+  ]  
+}