--- conflicted
+++ resolved
@@ -96,11 +96,7 @@
     "quill": "^1.3.7",
     "quill-mention": "^3.1.0",
     "redlock": "^5.0.0-beta.2",
-<<<<<<< HEAD
-    "rss-parser": "^3.12.0",
-=======
     "rss-parser": "^3.13.0",
->>>>>>> 339da4fa
     "rxjs": "~7.8.0",
     "shade-generator": "^1.2.7",
     "string-replace-async": "^3.0.2",
