--- conflicted
+++ resolved
@@ -281,11 +281,8 @@
     "@types/sqlstring": "2.3.2",
     "@types/ssh2-sftp-client": "9.0.0",
     "@types/tinycolor2": "1.4.5",
-<<<<<<< HEAD
     "@types/turndown": "5.0.4",
-=======
     "@types/write-file-atomic": "4.0.3",
->>>>>>> 9418d9ca
     "@types/xml2js": "0.4.14",
     "@types/xmlrpc": "1.3.10",
     "@typescript-eslint/eslint-plugin": "7.9.0",
