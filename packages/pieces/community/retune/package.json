--- conflicted
+++ resolved
@@ -3,11 +3,7 @@
   "version": "0.0.6",
   "dependencies": {
     "@activepieces/pieces-common": "0.2.12",
-<<<<<<< HEAD
-    "@activepieces/pieces-framework": "0.7.27",
-=======
     "@activepieces/pieces-framework": "0.7.28",
->>>>>>> 0b838a02
     "@activepieces/shared": "0.10.98",
     "tslib": "2.6.2"
   }
