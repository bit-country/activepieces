--- conflicted
+++ resolved
@@ -2,13 +2,8 @@
   "name": "@activepieces/piece-convertkit",
   "version": "0.2.0",
   "dependencies": {
-<<<<<<< HEAD
-    "@activepieces/pieces-framework": "0.7.31",
-    "@activepieces/pieces-common": "0.2.14",
-=======
     "@activepieces/pieces-framework": "0.7.32",
     "@activepieces/pieces-common": "0.2.15",
->>>>>>> 184ccde1
     "tslib": "^2.6.2",
     "@activepieces/shared": "*"
   }
