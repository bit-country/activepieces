import { Piece } from '@activepieces/framework';
import { airtable } from '@activepieces/piece-airtable';
import { asana } from '@activepieces/piece-asana';
import { bannerbear } from '@activepieces/piece-bannerbear';
import { binance } from '@activepieces/piece-binance';
import { blackbaud } from '@activepieces/piece-blackbaud';
import { calcom } from '@activepieces/piece-cal-com';
import { calendly } from '@activepieces/piece-calendly';
import { clickup } from '@activepieces/piece-clickup';
import { csv } from '@activepieces/piece-csv';
import { discord } from '@activepieces/piece-discord';
import { drip } from '@activepieces/piece-drip';
import { dropbox } from '@activepieces/piece-dropbox';
import { figma } from '@activepieces/piece-figma';
import { freshsales } from '@activepieces/piece-freshsales';
import { github } from '@activepieces/piece-github';
import { gmail } from '@activepieces/piece-gmail';
import { googleCalendar } from '@activepieces/piece-google-calendar';
import { googleContacts } from '@activepieces/piece-google-contacts';
import { googleDrive } from '@activepieces/piece-google-drive';
import { googleSheets } from '@activepieces/piece-google-sheets';
import { googleTasks } from '@activepieces/piece-google-tasks';
import { hackernews } from '@activepieces/piece-hackernews';
import { http } from '@activepieces/piece-http';
import { hubspot } from '@activepieces/piece-hubspot';
import { mailchimp } from '@activepieces/piece-mailchimp';
import { mindee } from '@activepieces/piece-mindee';
import { openai } from '@activepieces/piece-openai';
import { pipedrive } from '@activepieces/piece-pipedrive';
import { posthog } from '@activepieces/piece-posthog';
import { rssFeed } from '@activepieces/piece-rss';
import { sendgrid } from '@activepieces/piece-sendgrid';
import { sendinblue } from '@activepieces/piece-sendinblue';
import { slack } from '@activepieces/piece-slack';
import { storage } from '@activepieces/piece-store';
import { stripe } from '@activepieces/piece-stripe';
import { telegramBot } from '@activepieces/piece-telegram-bot';
import { todoist } from '@activepieces/piece-todoist';
import { twilio } from '@activepieces/piece-twilio';
import { typeform } from '@activepieces/piece-typeform';
import { wordpress } from '@activepieces/piece-wordpress';
import { zoom } from '@activepieces/piece-zoom';
import { generatebanners } from '@activepieces/piece-generatebanners';
import { connections } from '@activepieces/piece-connections';
import { youtube } from '@activepieces/piece-youtube';
import { intercom } from '@activepieces/piece-intercom';
import { trello } from '@activepieces/piece-trello';
import { square } from '@activepieces/piece-square';
import { xero } from '@activepieces/piece-xero';
import { delay } from '@activepieces/piece-delay';
import { dataMapper } from '@activepieces/piece-data-mapper';
import { schedule } from '@activepieces/piece-schedule';
import { zohoCrm } from '@activepieces/piece-zoho-crm';
import { zendesk } from '@activepieces/piece-zendesk';
import { mattermost } from '@activepieces/piece-mattermost';
import { mastodon } from '@activepieces/piece-mastodon';
import { shopify } from '@activepieces/piece-shopify';
import { constantContact } from '@activepieces/piece-constant-contact';
import { salesforce } from '@activepieces/piece-salesforce';
<<<<<<< HEAD
import { matrix } from "@activepieces/piece-matrix";
=======
import { smtp } from '@activepieces/piece-smtp';
import { mailerLite } from '@activepieces/piece-mailer-lite';
import { googleForms }  from '@activepieces/piece-google-forms';
>>>>>>> 1884359b

export const pieces: Piece[] = [
    airtable,
    asana,
    bannerbear,
    binance,
    blackbaud,
    calcom,
    calendly,
    csv,
    clickup,
    discord,
    drip,
    dropbox,
    figma,
    freshsales,
    generatebanners,
    github,
    gmail,
    googleCalendar,
    googleContacts,
    googleDrive,
    googleSheets,
    googleTasks,
    hackernews,
    http,
    hubspot,
    mailchimp,
    mailerLite,
    mindee,
    openai,
    pipedrive,
    posthog,
    rssFeed,
    sendgrid,
    sendinblue,
    slack,
    storage,
    stripe,
    telegramBot,
    todoist,
    twilio,
    typeform,
    trello,
    wordpress,
    zoom,
    connections,
    youtube,
    square,
    delay,
    dataMapper,
    intercom,
    schedule,
    xero,
    zohoCrm,
    zendesk,
    mattermost,
    mastodon,
    shopify,
    constantContact,
    salesforce,
<<<<<<< HEAD
    matrix
=======
    smtp,
    googleForms
>>>>>>> 1884359b
].sort((a, b) => a.displayName > b.displayName ? 1 : -1);

export const getPiece = (name: string): Piece | undefined => {
    return pieces.find((f) => name.toLowerCase() === f.name.toLowerCase());
};<|MERGE_RESOLUTION|>--- conflicted
+++ resolved
@@ -57,13 +57,10 @@
 import { shopify } from '@activepieces/piece-shopify';
 import { constantContact } from '@activepieces/piece-constant-contact';
 import { salesforce } from '@activepieces/piece-salesforce';
-<<<<<<< HEAD
 import { matrix } from "@activepieces/piece-matrix";
-=======
 import { smtp } from '@activepieces/piece-smtp';
 import { mailerLite } from '@activepieces/piece-mailer-lite';
 import { googleForms }  from '@activepieces/piece-google-forms';
->>>>>>> 1884359b
 
 export const pieces: Piece[] = [
     airtable,
@@ -125,12 +122,9 @@
     shopify,
     constantContact,
     salesforce,
-<<<<<<< HEAD
-    matrix
-=======
+    matrix,
     smtp,
     googleForms
->>>>>>> 1884359b
 ].sort((a, b) => a.displayName > b.displayName ? 1 : -1);
 
 export const getPiece = (name: string): Piece | undefined => {
