--- conflicted
+++ resolved
@@ -91,14 +91,11 @@
     zoom,
     connections,
     youtube,
-<<<<<<< HEAD
     square,
     delay,
     dataMapper,
-=======
     intercom,
     square
->>>>>>> 5e298b19
 ].sort((a, b) => a.displayName > b.displayName ? 1 : -1);
 
 export const getPiece = (name: string): Piece | undefined => {
