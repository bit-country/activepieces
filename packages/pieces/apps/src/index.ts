--- conflicted
+++ resolved
@@ -32,11 +32,8 @@
 import { zoom } from './lib/zoom';
 import { storage } from './lib/store';
 import { calcom } from './lib/cal-com';
-<<<<<<< HEAD
 import { wordpress } from './lib/wordpress';
-=======
 import { posthog } from './lib/posthog';
->>>>>>> 58136339
 
 export const pieces: Piece[] = [
     airtable,
