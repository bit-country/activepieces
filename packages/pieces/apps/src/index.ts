--- conflicted
+++ resolved
@@ -87,11 +87,8 @@
     http,
     hubspot,
     mailchimp,
-<<<<<<< HEAD
     monday,
-=======
     mailerLite,
->>>>>>> 16808554
     openai,
     pipedrive,
     posthog,
