--- conflicted
+++ resolved
@@ -48,14 +48,11 @@
 import { delay } from '@activepieces/piece-delay';
 import { dataMapper } from '@activepieces/piece-data-mapper';
 import { schedule } from '@activepieces/piece-schedule';
-<<<<<<< HEAD
 import { zendesk } from '@activepieces/piece-zendesk';
-=======
 import { shopify } from '@activepieces/piece-shopify';
 import { constantContact } from '@activepieces/piece-constant-contact';
 import { salesforce } from '@activepieces/piece-salesforce';
 
->>>>>>> df29643b
 
 export const pieces: Piece[] = [
     airtable,
@@ -107,13 +104,10 @@
     dataMapper,
     intercom,
     schedule,
-<<<<<<< HEAD
-    zendesk
-=======
+    zendesk,
     shopify,
     constantContact,
     salesforce
->>>>>>> df29643b
 ].sort((a, b) => a.displayName > b.displayName ? 1 : -1);
 
 export const getPiece = (name: string): Piece | undefined => {
