--- conflicted
+++ resolved
@@ -34,13 +34,10 @@
 import { calcom } from './lib/cal-com';
 import { freshsales } from './lib/freshsales';
 import { googleTasks } from './lib/google-tasks';
-<<<<<<< HEAD
 import { csv } from './lib/csv';
 import { bannerbear } from './lib/bannerbear';
-=======
 import { posthog } from './lib/posthog';
 import { wordpress } from './lib/wordpress';
->>>>>>> ce8258d3
 
 export const pieces: Piece[] = [
     airtable,
