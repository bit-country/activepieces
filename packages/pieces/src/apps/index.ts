--- conflicted
+++ resolved
@@ -6,7 +6,8 @@
 import { hackernews } from './hackernews';
 import { hubspot } from './hubspot';
 import { mailchimp } from './mailchimp';
-<<<<<<< HEAD
+import { cloudVisionAI } from './cloud-vision';
+import { openai } from './openai';
 import { stripe } from './stripe';
 
 export const pieces: Piece[] = [
@@ -17,22 +18,9 @@
 	hubspot,
 	hackernews,
 	mailchimp,
-	stripe
-=======
-import { cloudVisionAI } from './cloud-vision';
-import { openai } from './openai';
-
-export const pieces: Piece[] = [
-  slack,
-  gmail,
-  discord,
-  github,
-  hubspot,
-  hackernews,
-  mailchimp,
   cloudVisionAI,
   openai,
->>>>>>> daaa2332
+	stripe
 ];
 
 export const getPiece = (name: string): Piece | undefined => {
