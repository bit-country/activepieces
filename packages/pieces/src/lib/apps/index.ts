--- conflicted
+++ resolved
@@ -23,11 +23,8 @@
 	mailchimp,
 	openai,
 	stripe,
-<<<<<<< HEAD
   blackbaud,
-=======
 	googleSheets,
->>>>>>> 7ae26629
 	pipedrive,
 	googleContacts
 ];
