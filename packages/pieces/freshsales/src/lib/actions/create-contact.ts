import {  createAction, httpClient, HttpMethod, HttpRequest, Property } from "@activepieces/framework"

export const freshSalesCreateContact = createAction({
  name: "freshsales_create_contact",
  displayName: "Create Contact",
  description: "Add new contact in Freshsales CRM",
  props: {
    authentication: Property.BasicAuth({
      displayName: "Authentication",
      username: Property.ShortText({
        displayName: "Bundle alias",
        description: "Your Freshsales bundle alias (e.g. https://<alias>.myfreshworks.com)",
        required: true
      }),
      password: Property.ShortText({
        displayName: "API Key",
        description: "The API Key supplied by Freshsales",
        required: true
      }),
      required: true
    }),
    first_name: Property.ShortText({
      displayName: "First name",
      description: "First name of the contact",
      required: true
    }),
    last_name: Property.ShortText({
      displayName: "Last name",
      description: "Last name of the contact",
      required: true
    }),
    job_title: Property.ShortText({
      displayName: "Job title",
      description: "Designation of the contact in the account they belong to",
      required: true
    }),
    email: Property.ShortText({
      displayName: "Email",
      description: "Primary email address of the contact",
      required: true
    }),
    work_number: Property.ShortText({
      displayName: "Work number",
      description: "Work phone number of the contact",
      required: false
    }),
    mobile_number: Property.ShortText({
      displayName: "Mobile number",
      description: "Mobile phone number of the contact",
      required: false
    }),
    address: Property.ShortText({
      displayName: "Address",
      description: "Address of the contact",
      required: false
    }),
    city: Property.ShortText({
      displayName: "City",
      description: "City that the contact belongs to",
      required: false
    }),
    state: Property.ShortText({
      displayName: "State",
      description: "State that the contact belongs to",
      required: false
    }),
    zipcode: Property.ShortText({
      displayName: "Zip code",
      description: "Zipcode of the region that the contact belongs to",
      required: false
    }),
    country: Property.ShortText({
      displayName: "Country",
      description: "Country that the contact belongs to",
      required: false
    }),
    territory_id: Property.ShortText({
      displayName: "Territory id",
      description: "ID of the territory that the contact belongs to",
      required: false
    }),
    owner_id: Property.ShortText({
      displayName: "Owner id",
      description: "ID of the user to whom the contact has been assigned",
      required: false
    }),
    subscription_status: Property.ShortText({
      displayName: "Subscription status",
      description: "Status of subscription that the contact is in.",
      required: false
    }),
    medium: Property.ShortText({
      displayName: "Medium",
      description: "The medium that led your contact to your website/web app",
      required: false
    }),
    campaign_id: Property.ShortText({
      displayName: "Campaign id",
      description: "The campaign that led your contact to your web app.",
      required: false
    }),
    keyword: Property.ShortText({
      displayName: "Keyword",
      description: "The keywords that the contact used to reach your website/web app",
      required: false
    }),
    time_zone: Property.ShortText({
      displayName: "Timezone",
      description: "Timezone that the contact belongs to",
      required: false
    }),
    facebook: Property.ShortText({
      displayName: "Facebook",
      description: "Facebook username of the contact",
      required: false
    }),
    twitter: Property.ShortText({
      displayName: "Twitter",
      description: "Twitter username of the contact",
      required: false
    }),
    linkedin: Property.ShortText({
      displayName: "Linkedin",
      description: "LinkedIn account of the contact",
      required: false
    }),
    contact_status_id: Property.ShortText({
      displayName: "Contact status id",
      description: "ID of the contact status that the contact belongs to",
      required: false
    }),
    sales_account_id: Property.ShortText({
      displayName: "Sales account id",
      description: "ID of the primary account that the contact belongs to",
      required: false
    })
  },
  sampleData: {
    "contact": {
      "id": 2600053011,
      "first_name": "James",
      "last_name": "Blunt",
      "display_name": "James Blunt",
      "avatar": null,
      "job_title": "CEO",
      "city": null,
      "state": null,
      "zipcode": null,
      "country": null,
      "email": "test@gmail.com",
      "emails": [],
      "time_zone": null,
      "work_number": null,
      "mobile_number": null,
      "address": null,
      "last_seen": null,
      "lead_score": 0,
      "last_contacted": null,
      "open_deals_amount": null,
      "won_deals_amount": null,
      "links": {
        "conversations": "/crm/sales/contacts/16000530423/conversations/all?include=email_conversation_recipients%2Ctargetable%2Cphone_number%2Cphone_caller%2Cnote%2Cuser&per_page=3",
        "timeline_feeds": "/crm/sales/contacts/16000530423/timeline_feeds",
        "document_associations": "/crm/sales/contacts/16000530423/document_associations",
        "notes": "/crm/sales/contacts/16000530423/notes?include=creater",
        "tasks": "/crm/sales/contacts/16000530423/tasks?include=creater,owner,updater,targetable,users,task_type",
        "appointments": "/crm/sales/contacts/16000530423/appointments?include=creater,owner,updater,targetable,appointment_attendees,conference,note",
        "reminders": "/crm/sales/contacts/16000530423/reminders?include=creater,owner,updater,targetable",
        "duplicates": "/crm/sales/contacts/16000530423/duplicates",
        "connections": "/crm/sales/contacts/16000530423/connections"
      },
      "last_contacted_sales_activity_mode": null,
      "custom_field": {},
      "created_at": "2023-02-22T15:54:07Z",
      "updated_at": "2023-02-22T15:54:07Z",
      "keyword": null,
      "medium": null,
      "last_contacted_mode": null,
      "recent_note": null,
      "won_deals_count": 0,
      "last_contacted_via_sales_activity": null,
      "completed_sales_sequences": null,
      "active_sales_sequences": null,
      "web_form_ids": null,
      "open_deals_count": 0,
      "last_assigned_at": null,
      "facebook": null,
      "twitter": null,
      "linkedin": null,
      "is_deleted": false,
      "team_user_ids": null,
      "external_id": null,
      "work_email": null,
      "subscription_status": 1,
      "subscription_types": "2;3;4;5;1",
      "unsubscription_reason": null,
      "other_unsubscription_reason": null,
      "customer_fit": 0,
      "whatsapp_subscription_status": 2,
      "sms_subscription_status": 2,
      "last_seen_chat": null,
      "first_seen_chat": null,
      "locale": null,
      "total_sessions": null,
      "system_tags": [],
      "first_campaign": null,
      "first_medium": null,
      "first_source": null,
      "last_campaign": null,
      "last_medium": null,
      "last_source": null,
      "latest_campaign": null,
      "latest_medium": null,
      "latest_source": null,
<<<<<<< HEAD
      "mcr_id": 16284228957801062,
=======
      "mcr_id": 162842289578010620,
>>>>>>> aec4a031
      "phone_numbers": [],
      "tags": []
    }
  },
  async run(context) {
    const { authentication, ...contact } = context.propsValue

    const request: HttpRequest = {
      method: HttpMethod.POST,
      url: `https://${authentication.username}.myfreshworks.com/crm/sales/api/contacts`,
      body: {
        contact
      },
      headers: {
        'Authorization': `Token token=${authentication.password}`
      }
    }

    const result = await httpClient.sendRequest(request)
    console.debug("Create contact response", result)

    if (result.status == 200) {
      return result.body
    } else {
      return result
    }
  }
})<|MERGE_RESOLUTION|>--- conflicted
+++ resolved
@@ -212,11 +212,7 @@
       "latest_campaign": null,
       "latest_medium": null,
       "latest_source": null,
-<<<<<<< HEAD
-      "mcr_id": 16284228957801062,
-=======
       "mcr_id": 162842289578010620,
->>>>>>> aec4a031
       "phone_numbers": [],
       "tags": []
     }
