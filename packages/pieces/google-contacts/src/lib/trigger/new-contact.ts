--- conflicted
+++ resolved
@@ -4,14 +4,14 @@
 import { googleContactsAuth } from '../../';
 
 
-const polling: Polling<{ authentication: OAuth2PropertyValue }> = {
+const polling: Polling<OAuth2PropertyValue, Record<string, never>> = {
     strategy: DedupeStrategy.LAST_ITEM,
-    items: async ({ store, propsValue: { authentication } }) => {
+    items: async ({ store, auth }) => {
         let newContacts: Connection[] = [];
         let fetchMore = true;
         while (fetchMore) {
             const syncToken = (await store.get<string>("syncToken"))!;
-            const response = await listContacts(getAccessTokenOrThrow(authentication), syncToken);
+            const response = await listContacts(getAccessTokenOrThrow(auth), syncToken);
             const newConnections = response.body.connections;
             await store.put("syncToken", response.body.nextSyncToken);
             if (newConnections === undefined || newConnections.length == 0) {
@@ -97,74 +97,38 @@
                         "contactGroupResourceName": "contactGroups/myContacts"
                     }
                 }
-<<<<<<< HEAD
             ]
         },
+
         type: TriggerStrategy.POLLING,
         async onEnable(ctx) {
-            const response = await listContacts(getAccessTokenOrThrow(ctx.auth), undefined);
-            await ctx.store?.put("syncToken", response.body.nextSyncToken);
+            return await pollingHelper.onEnable(polling, {
+                store: ctx.store,
+                auth: ctx.auth,
+                propsValue: {}
+            });
         },
         async onDisable(ctx) {
-            console.log("Disabling google contact trigger");
+            return await pollingHelper.onEnable(polling, {
+                store: ctx.store,
+                auth: ctx.auth,
+                propsValue: {}
+            });
         },
         async run(ctx) {
-            let newContacts: Connection[] = [];
-            let fetchMore = true;
-            while (fetchMore) {
-                const syncToken: string = (await ctx.store?.get("syncToken"))!;
-                const response = await listContacts(getAccessTokenOrThrow(ctx.auth), syncToken);
-                const newConnections = response.body.connections;
-                await ctx.store?.put("syncToken", response.body.nextSyncToken);
-                if (newConnections === undefined || newConnections.length == 0) {
-                    fetchMore = false;
-                }
-                if (newConnections !== undefined) {
-                    newContacts = [...newContacts, ...newConnections];
-                }
-            }
-            console.log(`Found ${newContacts.length} new contacts`);
-            return newContacts.filter(f => {
-                return f.metadata.deleted !== true;
+            return await pollingHelper.poll(polling, {
+                store: ctx.store,
+                auth: ctx.auth,
+                propsValue: {}
             });
         },
-=======
-            }
-        ]
-    },
-    type: TriggerStrategy.POLLING,
-    async onEnable(ctx) {
-        return await pollingHelper.onEnable(polling, {
-            store: ctx.store,
-            propsValue: {
-                authentication: ctx.propsValue['authentication'],
-            },
-        });
-    },
-    async onDisable(ctx) {
-        return await pollingHelper.onEnable(polling, {
-            store: ctx.store,
-            propsValue: {
-                authentication: ctx.propsValue['authentication'],
-            },
-        });
-    },
-    async run(ctx) {
-        return await pollingHelper.poll(polling, {
-            store: ctx.store,
-            propsValue: {
-                authentication: ctx.propsValue['authentication'],
-            },
-        });
-    },
-    test: async (ctx) => {
-        return await pollingHelper.poll(polling, {
-            store: ctx.store,
-            propsValue: {
-                authentication: ctx.propsValue['authentication'],
-            },
-        });
->>>>>>> ca095e8d
+        test: async (ctx) => {
+            return await pollingHelper.poll(polling, {
+                store: ctx.store,
+                auth: ctx.auth,
+                propsValue: {}
+            });
+        }
     }
 });
 
