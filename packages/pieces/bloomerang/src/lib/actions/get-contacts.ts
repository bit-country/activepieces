import { createAction, Property } from '@activepieces/pieces-framework';
import { httpClient, HttpMethod } from '@activepieces/pieces-common';
import { bloomerangCommon } from '../common/common';
import { bloomerangAuth } from '../../';

export const bloomerangGetContacts = createAction({
<<<<<<< HEAD
    auth: bloomerangAuth,
    action: {
        name: 'get_contacts',
        description: 'Get all contacts after date',
        displayName: 'Get contacts',
        props: {
            last_modified_date: Property.ShortText({
                displayName: "Last Modified Date",
                description: "The date to search for contacts modified after",
                defaultValue: "1970-01-01T00:00:00.000Z",
                required: true
            })
        },
        sampleData: [
            {
                "Total": 0,
                "TotalFiltered": 0,
                "Start": 0,
                "ResultCount": 0,
                "Results": [
                    {
=======
    name: 'get_contacts',
    description: 'Get all contacts after date',
    displayName: 'Get contacts',
    props: {
        authentication: bloomerangCommon.authentication,
        last_modified_date: Property.ShortText({
            displayName: "Last Modified Date",
            description: "The date to search for contacts modified after",
            defaultValue: "1970-01-01T00:00:00.000Z",
            required: true
        }),
        skip: Property.Number({
            displayName: "The number of items to skip",
            description: "The number of items to skip before starting to collect the result set.",
            required: false
        }),
        take: Property.Number({
            displayName: "The number of items to include",
            description: "The number of items to include in the result set.",
            required: false
        }),
        is_favorite: Property.Checkbox({
            displayName: "Is favorite",
            description: "Filters constituents to only constituents the user has favorited.",
            defaultValue: false,
            required: false,
        }),
        type: bloomerangCommon.contact_type,
        order_by: Property.ShortText({
            displayName: "Sorts by Id, CreatedDate, or LastModifiedDate (default Id)",
            description: "Available values : Id, CreatedDate, LastModifiedDate",
            required: false
        }),
        order_direction: Property.ShortText({
            displayName: "Sorts the orderBy in ascending or descending order.",
            description: "Available values : Asc, Desc",
            required: false
        }),
        id: Property.Array({
            displayName: "IDs list",
            description: "Filters results based on the ID for the constituent.",
            required: false
        }),
    },
    sampleData: [
        {
            "Total": 0,
            "TotalFiltered": 0,
            "Start": 0,
            "ResultCount": 0,
            "Results": [
                {
                    "Id": 0,
                    "AccountNumber": 0,
                    "IsInHousehold": true,
                    "IsHeadOfHousehold": true,
                    "IsFavorite": true,
                    "FullCustomProfileImageId": 0,
                    "FullCustomProfileImageUrl": "string",
                    "CroppedCustomProfileImageId": 0,
                    "CroppedCustomProfileImageUrl": "string",
                    "Type": "Individual",
                    "Status": "Active",
                    "FirstName": "string",
                    "LastName": "string",
                    "MiddleName": "string",
                    "Prefix": "string",
                    "Suffix": "string",
                    "FullName": "string",
                    "InformalName": "string",
                    "FormalName": "string",
                    "EnvelopeName": "string",
                    "RecognitionName": "string",
                    "JobTitle": "string",
                    "Employer": "string",
                    "Website": "string",
                    "FacebookId": "string",
                    "TwitterId": "string",
                    "LinkedInId": "string",
                    "Gender": "Male",
                    "Birthdate": "2023-06-12",
                    "ProfilePictureType": "None",
                    "PrimaryEmail": {
                        "Id": 0,
                        "AccountId": 0,
                        "Type": "Home",
                        "Value": "user@example.com",
                        "IsPrimary": true,
                        "IsBad": true
                    },
                    "PrimaryPhone": {
>>>>>>> 7cf970de
                        "Id": 0,
                        "AccountNumber": 0,
                        "IsInHousehold": true,
                        "IsHeadOfHousehold": true,
                        "IsFavorite": true,
                        "FullCustomProfileImageId": 0,
                        "FullCustomProfileImageUrl": "string",
                        "CroppedCustomProfileImageId": 0,
                        "CroppedCustomProfileImageUrl": "string",
                        "Type": "Individual",
                        "Status": "Active",
                        "FirstName": "string",
                        "LastName": "string",
                        "MiddleName": "string",
                        "Prefix": "string",
                        "Suffix": "string",
                        "FullName": "string",
                        "InformalName": "string",
                        "FormalName": "string",
                        "EnvelopeName": "string",
                        "RecognitionName": "string",
                        "JobTitle": "string",
                        "Employer": "string",
                        "Website": "string",
                        "FacebookId": "string",
                        "TwitterId": "string",
                        "LinkedInId": "string",
                        "Gender": "Male",
                        "Birthdate": "2023-06-12",
                        "ProfilePictureType": "None",
                        "PrimaryEmail": {
                            "Id": 0,
                            "AccountId": 0,
                            "Type": "Home",
                            "Value": "user@example.com",
                            "IsPrimary": true,
                            "IsBad": true
                        },
                        "PrimaryPhone": {
                            "Id": 0,
                            "AccountId": 0,
                            "Type": "Home",
                            "Extension": "string",
                            "Number": "string",
                            "IsPrimary": true
                        },
                        "HouseholdId": 0,
                        "PreferredCommunicationChannel": "Email",
                        "CommunicationRestrictions": [
                            "DoNotCall"
                        ],
                        "CommunicationRestrictionsUpdateReason": "string",
                        "EmailInterestType": "All",
                        "CustomEmailInterests": [
                            {
                                "Id": 0,
                                "Name": "string"
                            }
                        ],
                        "EmailInterestsUpdateReason": "string",
                        "EngagementScore": "Low",
                        "DonorSearchInfo": {
                            "Id": 0,
                            "GenerosityScore": "Low",
                            "AnnualFundLikelihood": "Low",
                            "MajorGiftLikelihood": "Low",
                            "Quality": "Low",
                            "LargestGiftMin": 0,
                            "LargestGiftMax": 0,
                            "WealthAskMin": 0,
                            "WealthAskMax": 0,
                            "BusinessExecutive": true,
                            "NamesScreened": "string",
                            "DateTimeScreenedUtc": "string"
                        },
                        "AddressIds": [
                            0
                        ],
                        "EmailIds": [
                            0
                        ],
                        "PhoneIds": [
                            0
                        ],
                        "CustomValues": [
                            {
                                "FieldId": 0,
                                "Value": {
                                    "Id": 0,
                                    "Value": "string"
                                }
                            },
                            {
                                "FieldId": 0,
                                "Values": [
                                    {
                                        "Id": 0,
                                        "Value": "string"
                                    }
                                ]
                            }
                        ],
                        "AuditTrail": {
                            "CreatedDate": "2023-06-12T12:39:03.562Z",
                            "CreatedName": "string",
                            "LastModifiedDate": "2023-06-12T12:39:03.562Z",
                            "LastModifiedName": "string"
                        }
                    }
<<<<<<< HEAD
                ]
            }
        ],
        async run({ auth, propsValue }) {
            const { last_modified_date } = propsValue
            return (await httpClient.sendRequest({
                method: HttpMethod.GET,
                url: `${bloomerangCommon.baseUrl}/constituents?lastModified=${last_modified_date}`,
                headers: {
                    "X-API-KEY": auth,
                },
            })).body;
        },
    },
=======
                }
            ]
        }
    ],
    async run(context) {
        const { authentication, last_modified_date, take, id, order_by, skip, type, order_direction, is_favorite} = context.propsValue;
        let url = `${bloomerangCommon.baseUrl}/constituents?lastModified=${last_modified_date}`;
        if(take) url += `&take=${take}`;
        if(skip) url += `&skip=${skip}`;
        if(is_favorite) url += `&isFavorite=${is_favorite}`;
        if(type) url += `&type=${type}`;
        if(order_by) url += `&orderBy=${order_by}`;
        if(order_direction) url += `&orderDirection=${order_direction}`;
        if(id && id.length > 0) {
            const parserId = id.map(el => `id=${el}`)
            url += parserId.join('&');
        }
        return (await httpClient.sendRequest({
            method: HttpMethod.GET,
            url,
            headers: {
                "X-API-KEY": authentication,
            },
        })).body;
    }
>>>>>>> 7cf970de
});
<|MERGE_RESOLUTION|>--- conflicted
+++ resolved
@@ -4,7 +4,6 @@
 import { bloomerangAuth } from '../../';
 
 export const bloomerangGetContacts = createAction({
-<<<<<<< HEAD
     auth: bloomerangAuth,
     action: {
         name: 'get_contacts',
@@ -16,7 +15,39 @@
                 description: "The date to search for contacts modified after",
                 defaultValue: "1970-01-01T00:00:00.000Z",
                 required: true
-            })
+            }),
+            skip: Property.Number({
+                displayName: "The number of items to skip",
+                description: "The number of items to skip before starting to collect the result set.",
+                required: false
+            }),
+            take: Property.Number({
+                displayName: "The number of items to include",
+                description: "The number of items to include in the result set.",
+                required: false
+            }),
+            is_favorite: Property.Checkbox({
+                displayName: "Is favorite",
+                description: "Filters constituents to only constituents the user has favorited.",
+                defaultValue: false,
+                required: false,
+            }),
+            type: bloomerangCommon.contact_type,
+            order_by: Property.ShortText({
+                displayName: "Sorts by Id, CreatedDate, or LastModifiedDate (default Id)",
+                description: "Available values : Id, CreatedDate, LastModifiedDate",
+                required: false
+            }),
+            order_direction: Property.ShortText({
+                displayName: "Sorts the orderBy in ascending or descending order.",
+                description: "Available values : Asc, Desc",
+                required: false
+            }),
+            id: Property.Array({
+                displayName: "IDs list",
+                description: "Filters results based on the ID for the constituent.",
+                required: false
+            }),
         },
         sampleData: [
             {
@@ -26,99 +57,6 @@
                 "ResultCount": 0,
                 "Results": [
                     {
-=======
-    name: 'get_contacts',
-    description: 'Get all contacts after date',
-    displayName: 'Get contacts',
-    props: {
-        authentication: bloomerangCommon.authentication,
-        last_modified_date: Property.ShortText({
-            displayName: "Last Modified Date",
-            description: "The date to search for contacts modified after",
-            defaultValue: "1970-01-01T00:00:00.000Z",
-            required: true
-        }),
-        skip: Property.Number({
-            displayName: "The number of items to skip",
-            description: "The number of items to skip before starting to collect the result set.",
-            required: false
-        }),
-        take: Property.Number({
-            displayName: "The number of items to include",
-            description: "The number of items to include in the result set.",
-            required: false
-        }),
-        is_favorite: Property.Checkbox({
-            displayName: "Is favorite",
-            description: "Filters constituents to only constituents the user has favorited.",
-            defaultValue: false,
-            required: false,
-        }),
-        type: bloomerangCommon.contact_type,
-        order_by: Property.ShortText({
-            displayName: "Sorts by Id, CreatedDate, or LastModifiedDate (default Id)",
-            description: "Available values : Id, CreatedDate, LastModifiedDate",
-            required: false
-        }),
-        order_direction: Property.ShortText({
-            displayName: "Sorts the orderBy in ascending or descending order.",
-            description: "Available values : Asc, Desc",
-            required: false
-        }),
-        id: Property.Array({
-            displayName: "IDs list",
-            description: "Filters results based on the ID for the constituent.",
-            required: false
-        }),
-    },
-    sampleData: [
-        {
-            "Total": 0,
-            "TotalFiltered": 0,
-            "Start": 0,
-            "ResultCount": 0,
-            "Results": [
-                {
-                    "Id": 0,
-                    "AccountNumber": 0,
-                    "IsInHousehold": true,
-                    "IsHeadOfHousehold": true,
-                    "IsFavorite": true,
-                    "FullCustomProfileImageId": 0,
-                    "FullCustomProfileImageUrl": "string",
-                    "CroppedCustomProfileImageId": 0,
-                    "CroppedCustomProfileImageUrl": "string",
-                    "Type": "Individual",
-                    "Status": "Active",
-                    "FirstName": "string",
-                    "LastName": "string",
-                    "MiddleName": "string",
-                    "Prefix": "string",
-                    "Suffix": "string",
-                    "FullName": "string",
-                    "InformalName": "string",
-                    "FormalName": "string",
-                    "EnvelopeName": "string",
-                    "RecognitionName": "string",
-                    "JobTitle": "string",
-                    "Employer": "string",
-                    "Website": "string",
-                    "FacebookId": "string",
-                    "TwitterId": "string",
-                    "LinkedInId": "string",
-                    "Gender": "Male",
-                    "Birthdate": "2023-06-12",
-                    "ProfilePictureType": "None",
-                    "PrimaryEmail": {
-                        "Id": 0,
-                        "AccountId": 0,
-                        "Type": "Home",
-                        "Value": "user@example.com",
-                        "IsPrimary": true,
-                        "IsBad": true
-                    },
-                    "PrimaryPhone": {
->>>>>>> 7cf970de
                         "Id": 0,
                         "AccountNumber": 0,
                         "IsInHousehold": true,
@@ -228,46 +166,29 @@
                             "LastModifiedName": "string"
                         }
                     }
-<<<<<<< HEAD
                 ]
             }
         ],
-        async run({ auth, propsValue }) {
-            const { last_modified_date } = propsValue
+        async run(context) {
+            const { last_modified_date, take, id, order_by, skip, type, order_direction, is_favorite } = context.propsValue;
+            let url = `${bloomerangCommon.baseUrl}/constituents?lastModified=${last_modified_date}`;
+            if (take) url += `&take=${take}`;
+            if (skip) url += `&skip=${skip}`;
+            if (is_favorite) url += `&isFavorite=${is_favorite}`;
+            if (type) url += `&type=${type}`;
+            if (order_by) url += `&orderBy=${order_by}`;
+            if (order_direction) url += `&orderDirection=${order_direction}`;
+            if (id && id.length > 0) {
+                const parserId = id.map(el => `id=${el}`)
+                url += parserId.join('&');
+            }
             return (await httpClient.sendRequest({
                 method: HttpMethod.GET,
-                url: `${bloomerangCommon.baseUrl}/constituents?lastModified=${last_modified_date}`,
+                url,
                 headers: {
-                    "X-API-KEY": auth,
+                    "X-API-KEY": context.auth,
                 },
             })).body;
-        },
-    },
-=======
-                }
-            ]
         }
-    ],
-    async run(context) {
-        const { authentication, last_modified_date, take, id, order_by, skip, type, order_direction, is_favorite} = context.propsValue;
-        let url = `${bloomerangCommon.baseUrl}/constituents?lastModified=${last_modified_date}`;
-        if(take) url += `&take=${take}`;
-        if(skip) url += `&skip=${skip}`;
-        if(is_favorite) url += `&isFavorite=${is_favorite}`;
-        if(type) url += `&type=${type}`;
-        if(order_by) url += `&orderBy=${order_by}`;
-        if(order_direction) url += `&orderDirection=${order_direction}`;
-        if(id && id.length > 0) {
-            const parserId = id.map(el => `id=${el}`)
-            url += parserId.join('&');
-        }
-        return (await httpClient.sendRequest({
-            method: HttpMethod.GET,
-            url,
-            headers: {
-                "X-API-KEY": authentication,
-            },
-        })).body;
     }
->>>>>>> 7cf970de
-});
+});