import { TriggerStrategy } from "@activepieces/pieces-framework";
import { createTrigger, Property } from "@activepieces/pieces-framework";
<<<<<<< HEAD
import { DAY_HOURS, MONTH_DAYS, validateHours, validateMonthDays } from "../common";

export const everyMonthTrigger = createTrigger({
    trigger: {
        name: 'every_month',
        displayName: 'Every Month',
        description: 'Triggers the current flow every month',
        type: TriggerStrategy.POLLING,
        sampleData: {},
        props: {
            day_of_the_month: Property.StaticDropdown({
                displayName: 'Day of the month',
                options: {
                    options: MONTH_DAYS.map((d, idx) => {
                        return {
                            label: (1 + d).toString(),
                            value: (idx + 1)
                        }
                    })
                },
                required: true,
            }),
            hour_of_the_day: Property.StaticDropdown({
                displayName: 'Hour of the day (UTC)',
                options: {
                    options: DAY_HOURS.map((d, idx) => {
                        return {
                            label: d,
                            value: idx
                        }
                    })
                },
                required: true,
            }),
        },
        onEnable: async (ctx) => {
            const hourOfTheDay = validateHours(ctx.propsValue.hour_of_the_day);
            const dayOfTheMonth = validateMonthDays(ctx.propsValue.day_of_the_month);
            const cronExpression = `0 ${hourOfTheDay} ${dayOfTheMonth} * *`
            ctx.setSchedule({
                cronExpression: cronExpression,
            });
        },
        run(ctx) {
            const hourOfTheDay = validateHours(ctx.propsValue.hour_of_the_day);
            const dayOfTheMonth = validateMonthDays(ctx.propsValue.day_of_the_month);
            const cronExpression = `0 ${hourOfTheDay} ${dayOfTheMonth} * *`
            return Promise.resolve([{
                hour_of_the_day: hourOfTheDay,
                day_of_the_month: dayOfTheMonth,
                cron_expression: cronExpression
            }]);
        },
        onDisable: async () => {
            console.log('onDisable');
        }
=======
import { DAY_HOURS, MONTH_DAYS, timezoneOptions, validateHours, validateMonthDays } from "../common";

export const everyMonthTrigger = createTrigger({
    name: 'every_month',
    displayName: 'Every Month',
    description: 'Triggers the current flow every month',
    type: TriggerStrategy.POLLING,
    sampleData: {},
    props: {
        day_of_the_month: Property.StaticDropdown({
            displayName: 'Day of the month',
            options: {
                options: MONTH_DAYS.map((d, idx) => {
                    return {
                        label: (1 + d).toString(),
                        value: (idx + 1)
                    }
                })
            },
            required: true,
        }),
        hour_of_the_day: Property.StaticDropdown({
            displayName: 'Hour of the day',
            options: {
                options: DAY_HOURS.map((d, idx) => {
                    return {
                        label: d,
                        value: idx
                    }
                })
            },
            required: true,
        }),
        timezone: Property.StaticDropdown<string>({
            displayName: "Timezone",
            options: {
                options: timezoneOptions,
            },
            required: true,
            defaultValue: "UTC"
        }),
    },
    onEnable: async (ctx) => {
        const hourOfTheDay = validateHours(ctx.propsValue.hour_of_the_day);
        const dayOfTheMonth = validateMonthDays(ctx.propsValue.day_of_the_month);
        const cronExpression = `0 ${hourOfTheDay} ${dayOfTheMonth} * *`
        ctx.setSchedule({
            cronExpression: cronExpression,
            timezone: ctx.propsValue.timezone
        });
    },
    run(ctx) {
        const hourOfTheDay = validateHours(ctx.propsValue.hour_of_the_day);
        const dayOfTheMonth = validateMonthDays(ctx.propsValue.day_of_the_month);
        const cronExpression = `0 ${hourOfTheDay} ${dayOfTheMonth} * *`
        return Promise.resolve([{
            hour_of_the_day: hourOfTheDay,
            day_of_the_month: dayOfTheMonth,
            cron_expression: cronExpression,
            timezone: ctx.propsValue.timezone
        }]);
    },
    onDisable: async () => {
        console.log('onDisable');
>>>>>>> 7cf970de
    }
});<|MERGE_RESOLUTION|>--- conflicted
+++ resolved
@@ -1,7 +1,6 @@
 import { TriggerStrategy } from "@activepieces/pieces-framework";
 import { createTrigger, Property } from "@activepieces/pieces-framework";
-<<<<<<< HEAD
-import { DAY_HOURS, MONTH_DAYS, validateHours, validateMonthDays } from "../common";
+import { DAY_HOURS, MONTH_DAYS, timezoneOptions, validateHours, validateMonthDays } from "../common";
 
 export const everyMonthTrigger = createTrigger({
     trigger: {
@@ -24,7 +23,7 @@
                 required: true,
             }),
             hour_of_the_day: Property.StaticDropdown({
-                displayName: 'Hour of the day (UTC)',
+                displayName: 'Hour of the day',
                 options: {
                     options: DAY_HOURS.map((d, idx) => {
                         return {
@@ -35,6 +34,14 @@
                 },
                 required: true,
             }),
+            timezone: Property.StaticDropdown<string>({
+                displayName: "Timezone",
+                options: {
+                    options: timezoneOptions,
+                },
+                required: true,
+                defaultValue: "UTC"
+            }),
         },
         onEnable: async (ctx) => {
             const hourOfTheDay = validateHours(ctx.propsValue.hour_of_the_day);
@@ -42,6 +49,7 @@
             const cronExpression = `0 ${hourOfTheDay} ${dayOfTheMonth} * *`
             ctx.setSchedule({
                 cronExpression: cronExpression,
+                timezone: ctx.propsValue.timezone
             });
         },
         run(ctx) {
@@ -51,77 +59,12 @@
             return Promise.resolve([{
                 hour_of_the_day: hourOfTheDay,
                 day_of_the_month: dayOfTheMonth,
-                cron_expression: cronExpression
+                cron_expression: cronExpression,
+                timezone: ctx.propsValue.timezone
             }]);
         },
         onDisable: async () => {
             console.log('onDisable');
         }
-=======
-import { DAY_HOURS, MONTH_DAYS, timezoneOptions, validateHours, validateMonthDays } from "../common";
-
-export const everyMonthTrigger = createTrigger({
-    name: 'every_month',
-    displayName: 'Every Month',
-    description: 'Triggers the current flow every month',
-    type: TriggerStrategy.POLLING,
-    sampleData: {},
-    props: {
-        day_of_the_month: Property.StaticDropdown({
-            displayName: 'Day of the month',
-            options: {
-                options: MONTH_DAYS.map((d, idx) => {
-                    return {
-                        label: (1 + d).toString(),
-                        value: (idx + 1)
-                    }
-                })
-            },
-            required: true,
-        }),
-        hour_of_the_day: Property.StaticDropdown({
-            displayName: 'Hour of the day',
-            options: {
-                options: DAY_HOURS.map((d, idx) => {
-                    return {
-                        label: d,
-                        value: idx
-                    }
-                })
-            },
-            required: true,
-        }),
-        timezone: Property.StaticDropdown<string>({
-            displayName: "Timezone",
-            options: {
-                options: timezoneOptions,
-            },
-            required: true,
-            defaultValue: "UTC"
-        }),
-    },
-    onEnable: async (ctx) => {
-        const hourOfTheDay = validateHours(ctx.propsValue.hour_of_the_day);
-        const dayOfTheMonth = validateMonthDays(ctx.propsValue.day_of_the_month);
-        const cronExpression = `0 ${hourOfTheDay} ${dayOfTheMonth} * *`
-        ctx.setSchedule({
-            cronExpression: cronExpression,
-            timezone: ctx.propsValue.timezone
-        });
-    },
-    run(ctx) {
-        const hourOfTheDay = validateHours(ctx.propsValue.hour_of_the_day);
-        const dayOfTheMonth = validateMonthDays(ctx.propsValue.day_of_the_month);
-        const cronExpression = `0 ${hourOfTheDay} ${dayOfTheMonth} * *`
-        return Promise.resolve([{
-            hour_of_the_day: hourOfTheDay,
-            day_of_the_month: dayOfTheMonth,
-            cron_expression: cronExpression,
-            timezone: ctx.propsValue.timezone
-        }]);
-    },
-    onDisable: async () => {
-        console.log('onDisable');
->>>>>>> 7cf970de
     }
 });