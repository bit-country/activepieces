<<<<<<< HEAD
import { TriggerStrategy } from "./trigger/trigger";
=======
import {  AppConnectionValue } from "@activepieces/shared";
>>>>>>> 7dcbf7d2


export type TriggerHookContext<T, S extends TriggerStrategy> =
    S extends TriggerStrategy.APP_WEBHOOK ? {
        webhookUrl: string,
        app: {
            createListeners({ events, identifierValue }: { events: string[], identifierValue: string }): Promise<void>
        },
        propsValue: T,
        store: Store
    } : S extends TriggerStrategy.POLLING ? {
        propsValue: T,
        store: Store
    } : {
        webhookUrl: string,
        propsValue: T,
        store: Store
    };


export interface TriggerContext<T> {
    payload: Record<string, never> | {
        body: any,
        headers: Record<string, string>,
        queryParams: Record<string, string>,
    };
    propsValue: T,
    store: Store,
    connections: ConnectionsManager
}

export interface ActionContext<T> {
    propsValue: T,
    store: Store,
    connections: ConnectionsManager
}

export interface ConnectionsManager {
    get(key: string): Promise<AppConnectionValue | string | null>;
}

export interface Store {
    put<T>(key: string, value: T, scope?: StoreScope): Promise<T>;
    get<T>(key: string, scope?: StoreScope): Promise<T | null>;
}

export enum StoreScope {
    COLLECTION = "COLLECTION",
    FLOW = "FLOW"
}<|MERGE_RESOLUTION|>--- conflicted
+++ resolved
@@ -1,8 +1,5 @@
-<<<<<<< HEAD
 import { TriggerStrategy } from "./trigger/trigger";
-=======
 import {  AppConnectionValue } from "@activepieces/shared";
->>>>>>> 7dcbf7d2
 
 
 export type TriggerHookContext<T, S extends TriggerStrategy> =
