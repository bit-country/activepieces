--- conflicted
+++ resolved
@@ -145,12 +145,9 @@
 import { AddAnalyticsToPlatform1725113652923 } from './migration/postgres/1725113652923-AddAnalyticsToPlatform'
 import { LogFileRelationWithFlowRun1725639666232 } from './migration/postgres/1725639666232-LogFileRelationWithFlowRun'
 import { AddLogsFileIdIndex1725699690971 } from './migration/postgres/1725699690971-AddLogsFileIdIndex'
-<<<<<<< HEAD
 import { AddAiProviderTable1726445983043 } from './migration/postgres/1726445983043-AddAiProviderTable'
 import { AddAiTokensForProjectPlan1726446092010 } from './migration/postgres/1726446092010-AddAiTokensForProjectPlan'
-=======
 import { SupportS3Files1726364421096 } from './migration/postgres/1726364421096-SupportS3Files'
->>>>>>> 21db8efd
 
 const getSslConfig = (): boolean | TlsOptions => {
     const useSsl = system.get(AppSystemProp.POSTGRES_USE_SSL)
@@ -246,11 +243,8 @@
         RemoveUniqueConstraintOnStepFile1725570317713,
         LogFileRelationWithFlowRun1725639666232,
         AddLogsFileIdIndex1725699690971,
-<<<<<<< HEAD
         AddAiProviderTable1726445983043,
-=======
         SupportS3Files1726364421096,
->>>>>>> 21db8efd
     ]
 
     const edition = system.getEdition()
