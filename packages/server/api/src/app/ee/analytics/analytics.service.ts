--- conflicted
+++ resolved
@@ -1,10 +1,4 @@
-<<<<<<< HEAD
 import { AnalyticsReportResponse, flowHelper, FlowStatus, PieceCategory, PlatformId, PopulatedFlow, ProjectId, AnalyticsPieceReportItem, AnalyticsProjectReportItem } from '@activepieces/shared'
-=======
-import { ApplicationEventName } from '@activepieces/ee-shared'
-import { AnalyticsPieceReportItem, AnalyticsProjectReportItem, AnalyticsReportResponse, flowHelper, FlowStatus, PieceCategory, PlatformId, PopulatedFlow, ProjectId } from '@activepieces/shared'
-import { auditLogRepo } from '../../ee/audit-logs/audit-event-service'
->>>>>>> 490a68b6
 import { flowRepo } from '../../flows/flow/flow.repo'
 import { flowService } from '../../flows/flow/flow.service'
 import { flowRunRepo } from '../../flows/flow-run/flow-run-service'
@@ -62,11 +56,7 @@
             displayName,
             totalFlows,
         })),
-<<<<<<< HEAD
-        activeProjects: Object.values(projectUsage).filter(project => project.activeFlows > 0).length
-=======
         activeProjects: Object.values(projectUsage).filter(project => project.activeFlows > 0).length,
->>>>>>> 490a68b6
     }
 }
 
