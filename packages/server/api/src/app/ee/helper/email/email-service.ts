import { OtpType } from '@activepieces/ee-shared'
import { ApEdition, User, assertNotNullOrUndefined, isNil } from '@activepieces/shared'
import { logger } from 'server-shared'
import { getEdition } from '../../../helper/secret-helper'
<<<<<<< HEAD
import {
    ApEdition,
    Platform,
    User,
    assertNotNullOrUndefined,
    isNil,
} from '@activepieces/shared'
import fs from 'node:fs/promises'
import Mustache from 'mustache'
import nodemailer from 'nodemailer'

import { platformService } from '../../../platform/platform.service'
import { defaultTheme } from '../../../flags/theme'
import { projectService } from '../../../project/project-service'
import { SystemProp, system } from 'server-shared'
import { OtpType } from '@activepieces/ee-shared'
import { logger } from 'server-shared'
=======
import { projectService } from '../../../project/project-service'
>>>>>>> 56e07892
import { platformDomainHelper } from '../platform-domain-helper'
import { jwtUtils } from '../../../helper/jwt-utils'
import { EmailTemplateData, emailSender } from './email-sender/email-sender'

const EDITION = getEdition()

const EDITION_IS_NOT_PAID = ![ApEdition.CLOUD, ApEdition.ENTERPRISE].includes(EDITION)

const EDITION_IS_NOT_CLOUD = EDITION !== ApEdition.CLOUD

export const emailService = {
    async sendInvitation({ email, invitationId, projectId }: SendInvitationArgs): Promise<void> {
        if (EDITION_IS_NOT_PAID) {
            return
        }

        const project = await projectService.getOneOrThrow(projectId)

        const token = await jwtUtils.sign({
            payload: {
                id: invitationId,
            },
            key: await jwtUtils.getJwtSecret(),
        })

        const setupLink = await platformDomainHelper.constructUrlFrom({
            platformId: project.platformId,
            path: `invitation?token=${token}&email=${encodeURIComponent(email)}`,
        })

        await emailSender.send({
            email,
            platformId: project.platformId,
            templateData: {
                name: 'invitation-email',
                vars: {
                    setupLink,
                    projectName: project.displayName,
                },
            },
        })
    },

    async sendQuotaAlert({ email, projectId, resetDate, firstName, templateName }: SendQuotaAlertArgs): Promise<void> {
        if (EDITION_IS_NOT_CLOUD) {
            return
        }

        const project = await projectService.getOne(projectId)
        assertNotNullOrUndefined(project, 'project')

        if (!isNil(project.platformId)) {
            // Don't Inform the project users, as there should be a feature to manage billing by platform owners, If we send an emails to the project users It will confuse them since the email is not white labled.
            return
        }

        await emailSender.send({
            email,
            platformId: project.platformId,
            templateData: {
                name: templateName,
                vars: {
                    resetDate,
                    firstName,
                },
            },
        })
    },

    async sendOtp({ platformId, user, otp, type }: SendOtpArgs): Promise<void> {
        if (EDITION_IS_NOT_PAID) {
            return
        }

        if (user.verified && type === OtpType.EMAIL_VERIFICATION) {
            return
        }

        logger.info('Sending OTP email', {
            email: user.email,
            otp,
            userId: user.id,
            firstName: user.email,
            type,
        })

        const frontendPath = {
            [OtpType.EMAIL_VERIFICATION]: 'verify-email',
            [OtpType.PASSWORD_RESET]: 'reset-password',
        }

        const setupLink = await platformDomainHelper.constructUrlFrom({
            platformId,
            path: frontendPath[type] + `?otpcode=${otp}&userId=${user.id}`,
        })

        const otpToTemplate: Record<string, EmailTemplateData> = {
            [OtpType.EMAIL_VERIFICATION]: {
                name: 'verify-email',
                vars: {
                    setupLink,
                },
            },
            [OtpType.PASSWORD_RESET]: {
                name: 'reset-password',
                vars: {
                    setupLink,
                    firstName: user.firstName,
                },
            },
        }

        await emailSender.send({
            email: user.email,
            platformId: platformId ?? undefined,
            templateData: otpToTemplate[type],
        })
    },
}

type SendInvitationArgs = {
    email: string
    invitationId: string
    projectId: string
}

type SendQuotaAlertArgs = {
    email: string
    projectId: string
    resetDate: string
    firstName: string
    templateName: 'quota-50' | 'quota-90' | 'quota-100'
}

type SendOtpArgs = {
    type: OtpType
    platformId: string | null
    otp: string
    user: User
}<|MERGE_RESOLUTION|>--- conflicted
+++ resolved
@@ -2,27 +2,7 @@
 import { ApEdition, User, assertNotNullOrUndefined, isNil } from '@activepieces/shared'
 import { logger } from 'server-shared'
 import { getEdition } from '../../../helper/secret-helper'
-<<<<<<< HEAD
-import {
-    ApEdition,
-    Platform,
-    User,
-    assertNotNullOrUndefined,
-    isNil,
-} from '@activepieces/shared'
-import fs from 'node:fs/promises'
-import Mustache from 'mustache'
-import nodemailer from 'nodemailer'
-
-import { platformService } from '../../../platform/platform.service'
-import { defaultTheme } from '../../../flags/theme'
 import { projectService } from '../../../project/project-service'
-import { SystemProp, system } from 'server-shared'
-import { OtpType } from '@activepieces/ee-shared'
-import { logger } from 'server-shared'
-=======
-import { projectService } from '../../../project/project-service'
->>>>>>> 56e07892
 import { platformDomainHelper } from '../platform-domain-helper'
 import { jwtUtils } from '../../../helper/jwt-utils'
 import { EmailTemplateData, emailSender } from './email-sender/email-sender'
