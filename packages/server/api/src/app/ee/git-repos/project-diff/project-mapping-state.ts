import { Static, Type } from '@sinclair/typebox'
<<<<<<< HEAD
import { GitFile } from './project-diff.service'
=======
import { isNil, PopulatedFlow } from '@activepieces/shared'
>>>>>>> 44532323

export class ProjectMappingState {
    flows: Record<string, {
        sourceId: string
    }>

    constructor(data: { flows: Record<string, { sourceId: string }> }) {
        this.flows = data.flows
    }

    mapFlow({ sourceId, targetId }: { sourceId: string, targetId: string }): ProjectMappingState {
        return new ProjectMappingState({
            ...this,
            flows: {
                ...this.flows,
                [targetId]: {
                    sourceId,
                },
            },
        })
    }

    clean({ projectFlows, gitFiles }: { projectFlows: PopulatedFlow[], gitFiles: GitFile[] }): ProjectMappingState {
        const sourceIds = new Set(gitFiles.map(f => f.baseFilename))
        const targetIds = new Set(projectFlows.map(f => f.id))
        const filtered = Object.entries(this.flows).filter(([targetId, { sourceId }]) => {
            return sourceIds.has(sourceId) && targetIds.has(targetId)
        })
        return new ProjectMappingState({
            flows: Object.fromEntries(filtered),
        })
    }

    deleteFlow(targetId: string): ProjectMappingState {
        const { [targetId]: _, ...rest } = this.flows
        return new ProjectMappingState({
            ...this,
            flows: rest,
        })
    }

    reverse(): ProjectMappingState {
        const reversed: Record<string, { sourceId: string }> = {}
        for (const [targetflowId, state] of Object.entries(this.flows)) {
            reversed[state.sourceId] = {
                sourceId: targetflowId,
            }
        }
        return new ProjectMappingState({
            ...this,
            flows: reversed,
        })
    }

    findSourceId(targetflowId: string): string | undefined {
        const state = this.flows[targetflowId]
        if (isNil(state)) {
            return undefined
        }
        return state.sourceId
    }

    findTargetId(sourceId: string): string | undefined {
        return Object.entries(this.flows).find(([_, value]) => value.sourceId === sourceId)?.[0]
    }

    static from(data: ProjectMappingState): ProjectMappingState {
        return new ProjectMappingState(data)
    }

    static empty(): ProjectMappingState {
        return new ProjectMappingState({
            flows: {},
        })
    }

}

export const ProjectState = Type.Object({
    flows: Type.Array(PopulatedFlow),
})

export type ProjectState = Static<typeof ProjectState>
<|MERGE_RESOLUTION|>--- conflicted
+++ resolved
@@ -1,9 +1,6 @@
 import { Static, Type } from '@sinclair/typebox'
-<<<<<<< HEAD
 import { GitFile } from './project-diff.service'
-=======
 import { isNil, PopulatedFlow } from '@activepieces/shared'
->>>>>>> 44532323
 
 export class ProjectMappingState {
     flows: Record<string, {
