import {
    cryptoUtils,
    logger,
    SharedSystemProp,
    system,
} from '@activepieces/server-shared'
import {
<<<<<<< HEAD
  ActivepiecesError,
  ApEnvironment,
  ApFlagId,
  AuthenticationResponse,
  ErrorCode,
  isNil,
  PlatformRole,
  Project,
  TelemetryEventName,
  User,
  UserId,
  UserStatus,
} from '@activepieces/shared';
import { QueryFailedError } from 'typeorm';
import { flagService } from '../../flags/flag.service';
import { telemetry } from '../../helper/telemetry.utils';
import { userService } from '../../user/user-service';
import { passwordHasher } from '../lib/password-hasher';
import { authenticationServiceHooks as hooks } from './hooks';
import { Provider } from './hooks/authentication-service-hooks';
import { nanoid } from 'nanoid';
=======
    ActivepiecesError,
    ApEnvironment,
    ApFlagId,
    AuthenticationResponse,
    ErrorCode,
    isNil,
    PlatformRole,
    Project,
    TelemetryEventName,
    User,
    UserId,
    UserStatus,
} from '@activepieces/shared'
import { QueryFailedError } from 'typeorm'
import { flagService } from '../../flags/flag.service'
import { telemetry } from '../../helper/telemetry.utils'
import { userService } from '../../user/user-service'
import { passwordHasher } from '../lib/password-hasher'
import { authenticationServiceHooks as hooks } from './hooks'
import { Provider } from './hooks/authentication-service-hooks'
>>>>>>> 2f176145

export const authenticationService = {
    async signUp(params: SignUpParams): Promise<AuthenticationResponse> {
        await hooks.get().preSignUp(params)
        const user = await createUser(params)

        return this.signUpResponse({
            user,
            referringUserId: params.referringUserId,
        })
    },

    async signIn(request: SignInParams): Promise<AuthenticationResponse> {
        await hooks.get().preSignIn(request)
        const user = await userService.getByPlatformAndEmail({
            platformId: request.platformId,
            email: request.email,
        })

        assertUserIsAllowedToSignIn(user)

        await assertPasswordMatches({
            requestPassword: request.password,
            userPassword: user.password,
        })

        return this.signInResponse({
            user,
        })
    },

    async federatedAuthn(
        params: FederatedAuthnParams,
    ): Promise<AuthenticationResponse> {
        const existingUser = await userService.getByPlatformAndEmail({
            platformId: params.platformId,
            email: params.email,
        })
        if (existingUser) {
            return this.signInResponse({
                user: existingUser,
            })
        }
        const newUser = {
            email: params.email,
            verified: params.verified,
            firstName: params.firstName,
            lastName: params.lastName,
            trackEvents: true,
            newsLetter: true,
            password: await cryptoUtils.generateRandomPassword(),
            platformId: params.platformId,
        }

        return this.signUp({
            ...newUser,
            provider: Provider.FEDERATED,
        })
    },

    async signUpResponse({
        user,
        referringUserId,
    }: SignUpResponseParams): Promise<AuthenticationResponse> {
        const authnResponse = await hooks.get().postSignUp({
            user,
            referringUserId,
        })
        await flagService.save({ id: ApFlagId.USER_CREATED, value: true })

        const userWithoutPassword = removePasswordPropFromUser(authnResponse.user)

        await sendTelemetry({
            user,
            project: authnResponse.project,
        })
        await saveNewsLetterSubscriber(user)

        return {
            ...userWithoutPassword,
            token: authnResponse.token,
            projectId: authnResponse.project.id,
            projectRole: authnResponse.projectRole,
        }
    },

    async signInResponse({
        user,
    }: SignInResponseParams): Promise<AuthenticationResponse> {
        const authnResponse = await hooks.get().postSignIn({
            user,
        })

        const userWithoutPassword = removePasswordPropFromUser(authnResponse.user)

        return {
            ...userWithoutPassword,
            token: authnResponse.token,
            projectId: authnResponse.project.id,
            projectRole: authnResponse.projectRole,
        }
    },
}

const createUser = async (params: SignUpParams): Promise<User> => {
<<<<<<< HEAD
  try {
    const newUser: NewUser = {
      email: params.email,
      platformRole: PlatformRole.MEMBER,
      verified: params.verified,
      status: UserStatus.ACTIVE,
      firstName: params.firstName,
      lastName: params.lastName,
      trackEvents: params.trackEvents,
      newsLetter: params.newsLetter,
      password: params.password,
      platformId: params.platformId,
      tokenVersion: nanoid(),
    };

    return await userService.create(newUser);
  } catch (e: unknown) {
    if (e instanceof QueryFailedError) {
      logger.error(e);
      throw new ActivepiecesError({
        code: ErrorCode.EXISTING_USER,
        params: {
          email: params.email,
          platformId: params.platformId,
        },
      });
=======
    try {
        const newUser: NewUser = {
            email: params.email,
            platformRole: PlatformRole.MEMBER,
            verified: params.verified,
            status: UserStatus.ACTIVE,
            firstName: params.firstName,
            lastName: params.lastName,
            trackEvents: params.trackEvents,
            newsLetter: params.newsLetter,
            password: params.password,
            platformId: params.platformId,
        }

        return await userService.create(newUser)
>>>>>>> 2f176145
    }
    catch (e: unknown) {
        if (e instanceof QueryFailedError) {
            logger.error(e)
            throw new ActivepiecesError({
                code: ErrorCode.EXISTING_USER,
                params: {
                    email: params.email,
                    platformId: params.platformId,
                },
            })
        }

        throw e
    }
}

const assertUserIsAllowedToSignIn: (
    user: User | null
) => asserts user is User = (user) => {
    if (isNil(user)) {
        throw new ActivepiecesError({
            code: ErrorCode.INVALID_CREDENTIALS,
            params: null,
        })
    }
    if (user.status === UserStatus.INACTIVE) {
        throw new ActivepiecesError({
            code: ErrorCode.USER_IS_INACTIVE,
            params: {
                email: user.email,
            },
        })
    }
    if (!user.verified) {
        throw new ActivepiecesError({
            code: ErrorCode.EMAIL_IS_NOT_VERIFIED,
            params: {
                email: user.email,
            },
        })
    }
}

const assertPasswordMatches = async ({
    requestPassword,
    userPassword,
}: AssertPasswordsMatchParams): Promise<void> => {
    const passwordMatches = await passwordHasher.compare(
        requestPassword,
        userPassword,
    )

    if (!passwordMatches) {
        throw new ActivepiecesError({
            code: ErrorCode.INVALID_CREDENTIALS,
            params: null,
        })
    }
}

const removePasswordPropFromUser = (user: User): Omit<User, 'password'> => {
    const { password: _, ...filteredUser } = user
    return filteredUser
}

const sendTelemetry = async ({
    user,
    project,
}: SendTelemetryParams): Promise<void> => {
    try {
        await telemetry.identify(user, project.id)

        await telemetry.trackProject(project.id, {
            name: TelemetryEventName.SIGNED_UP,
            payload: {
                userId: user.id,
                email: user.email,
                firstName: user.firstName,
                lastName: user.lastName,
                projectId: project.id,
            },
        })
    }
    catch (e) {
        logger.warn({ name: 'AuthenticationService#sendTelemetry', error: e })
    }
}

async function saveNewsLetterSubscriber(user: User): Promise<void> {
    const isPlatformUserOrNotSubscribed =
    (!isNil(user.platformId) &&
      !flagService.isCloudPlatform(user.platformId)) ||
    !user.newsLetter
    const environment = system.get(SharedSystemProp.ENVIRONMENT)
    if (
        isPlatformUserOrNotSubscribed ||
    environment !== ApEnvironment.PRODUCTION
    ) {
        return
    }
    try {
        const response = await fetch(
            'https://us-central1-activepieces-b3803.cloudfunctions.net/addContact',
            {
                method: 'POST',
                headers: {
                    'Content-Type': 'application/json',
                },
                body: JSON.stringify({ email: user.email }),
            },
        )
        return await response.json()
    }
    catch (error) {
        logger.warn(error)
    }
}
type SendTelemetryParams = {
    user: User
    project: Project
}

type NewUser = Omit<User, 'id' | 'created' | 'updated'>

type SignUpParams = {
    email: string
    password: string
    firstName: string
    lastName: string
    trackEvents: boolean
    newsLetter: boolean
    verified: boolean
    platformId: string | null
    referringUserId?: string
    provider: Provider
}

type SignInParams = {
    email: string
    password: string
    platformId: string | null
    provider: Provider
}

type AssertPasswordsMatchParams = {
    requestPassword: string
    userPassword: string
}

type FederatedAuthnParams = {
    email: string
    verified: boolean
    firstName: string
    lastName: string
    platformId: string | null
}

type SignUpResponseParams = {
    user: User
    referringUserId?: UserId
}

type SignInResponseParams = {
    user: User
}<|MERGE_RESOLUTION|>--- conflicted
+++ resolved
@@ -1,11 +1,10 @@
 import {
-    cryptoUtils,
-    logger,
-    SharedSystemProp,
-    system,
-} from '@activepieces/server-shared'
+  cryptoUtils,
+  logger,
+  SharedSystemProp,
+  system,
+} from '@activepieces/server-shared';
 import {
-<<<<<<< HEAD
   ActivepiecesError,
   ApEnvironment,
   ApFlagId,
@@ -27,134 +26,111 @@
 import { authenticationServiceHooks as hooks } from './hooks';
 import { Provider } from './hooks/authentication-service-hooks';
 import { nanoid } from 'nanoid';
-=======
-    ActivepiecesError,
-    ApEnvironment,
-    ApFlagId,
-    AuthenticationResponse,
-    ErrorCode,
-    isNil,
-    PlatformRole,
-    Project,
-    TelemetryEventName,
-    User,
-    UserId,
-    UserStatus,
-} from '@activepieces/shared'
-import { QueryFailedError } from 'typeorm'
-import { flagService } from '../../flags/flag.service'
-import { telemetry } from '../../helper/telemetry.utils'
-import { userService } from '../../user/user-service'
-import { passwordHasher } from '../lib/password-hasher'
-import { authenticationServiceHooks as hooks } from './hooks'
-import { Provider } from './hooks/authentication-service-hooks'
->>>>>>> 2f176145
 
 export const authenticationService = {
-    async signUp(params: SignUpParams): Promise<AuthenticationResponse> {
-        await hooks.get().preSignUp(params)
-        const user = await createUser(params)
-
-        return this.signUpResponse({
-            user,
-            referringUserId: params.referringUserId,
-        })
-    },
-
-    async signIn(request: SignInParams): Promise<AuthenticationResponse> {
-        await hooks.get().preSignIn(request)
-        const user = await userService.getByPlatformAndEmail({
-            platformId: request.platformId,
-            email: request.email,
-        })
-
-        assertUserIsAllowedToSignIn(user)
-
-        await assertPasswordMatches({
-            requestPassword: request.password,
-            userPassword: user.password,
-        })
-
-        return this.signInResponse({
-            user,
-        })
-    },
-
-    async federatedAuthn(
-        params: FederatedAuthnParams,
-    ): Promise<AuthenticationResponse> {
-        const existingUser = await userService.getByPlatformAndEmail({
-            platformId: params.platformId,
-            email: params.email,
-        })
-        if (existingUser) {
-            return this.signInResponse({
-                user: existingUser,
-            })
-        }
-        const newUser = {
-            email: params.email,
-            verified: params.verified,
-            firstName: params.firstName,
-            lastName: params.lastName,
-            trackEvents: true,
-            newsLetter: true,
-            password: await cryptoUtils.generateRandomPassword(),
-            platformId: params.platformId,
-        }
-
-        return this.signUp({
-            ...newUser,
-            provider: Provider.FEDERATED,
-        })
-    },
-
-    async signUpResponse({
-        user,
-        referringUserId,
-    }: SignUpResponseParams): Promise<AuthenticationResponse> {
-        const authnResponse = await hooks.get().postSignUp({
-            user,
-            referringUserId,
-        })
-        await flagService.save({ id: ApFlagId.USER_CREATED, value: true })
-
-        const userWithoutPassword = removePasswordPropFromUser(authnResponse.user)
-
-        await sendTelemetry({
-            user,
-            project: authnResponse.project,
-        })
-        await saveNewsLetterSubscriber(user)
-
-        return {
-            ...userWithoutPassword,
-            token: authnResponse.token,
-            projectId: authnResponse.project.id,
-            projectRole: authnResponse.projectRole,
-        }
-    },
-
-    async signInResponse({
-        user,
-    }: SignInResponseParams): Promise<AuthenticationResponse> {
-        const authnResponse = await hooks.get().postSignIn({
-            user,
-        })
-
-        const userWithoutPassword = removePasswordPropFromUser(authnResponse.user)
-
-        return {
-            ...userWithoutPassword,
-            token: authnResponse.token,
-            projectId: authnResponse.project.id,
-            projectRole: authnResponse.projectRole,
-        }
-    },
-}
+  async signUp(params: SignUpParams): Promise<AuthenticationResponse> {
+    await hooks.get().preSignUp(params);
+    const user = await createUser(params);
+
+    return this.signUpResponse({
+      user,
+      referringUserId: params.referringUserId,
+    });
+  },
+
+  async signIn(request: SignInParams): Promise<AuthenticationResponse> {
+    await hooks.get().preSignIn(request);
+    const user = await userService.getByPlatformAndEmail({
+      platformId: request.platformId,
+      email: request.email,
+    });
+
+    assertUserIsAllowedToSignIn(user);
+
+    await assertPasswordMatches({
+      requestPassword: request.password,
+      userPassword: user.password,
+    });
+
+    return this.signInResponse({
+      user,
+    });
+  },
+
+  async federatedAuthn(
+    params: FederatedAuthnParams
+  ): Promise<AuthenticationResponse> {
+    const existingUser = await userService.getByPlatformAndEmail({
+      platformId: params.platformId,
+      email: params.email,
+    });
+    if (existingUser) {
+      return this.signInResponse({
+        user: existingUser,
+      });
+    }
+    const newUser = {
+      email: params.email,
+      verified: params.verified,
+      firstName: params.firstName,
+      lastName: params.lastName,
+      trackEvents: true,
+      newsLetter: true,
+      password: await cryptoUtils.generateRandomPassword(),
+      platformId: params.platformId,
+    };
+
+    return this.signUp({
+      ...newUser,
+      provider: Provider.FEDERATED,
+    });
+  },
+
+  async signUpResponse({
+    user,
+    referringUserId,
+  }: SignUpResponseParams): Promise<AuthenticationResponse> {
+    const authnResponse = await hooks.get().postSignUp({
+      user,
+      referringUserId,
+    });
+    await flagService.save({ id: ApFlagId.USER_CREATED, value: true });
+
+    const userWithoutPassword = removePasswordPropFromUser(authnResponse.user);
+
+    await sendTelemetry({
+      user,
+      project: authnResponse.project,
+    });
+    await saveNewsLetterSubscriber(user);
+
+    return {
+      ...userWithoutPassword,
+      token: authnResponse.token,
+      projectId: authnResponse.project.id,
+      projectRole: authnResponse.projectRole,
+    };
+  },
+
+  async signInResponse({
+    user,
+  }: SignInResponseParams): Promise<AuthenticationResponse> {
+    const authnResponse = await hooks.get().postSignIn({
+      user,
+    });
+
+    const userWithoutPassword = removePasswordPropFromUser(authnResponse.user);
+
+    return {
+      ...userWithoutPassword,
+      token: authnResponse.token,
+      projectId: authnResponse.project.id,
+      projectRole: authnResponse.projectRole,
+    };
+  },
+};
 
 const createUser = async (params: SignUpParams): Promise<User> => {
-<<<<<<< HEAD
   try {
     const newUser: NewUser = {
       email: params.email,
@@ -181,186 +157,156 @@
           platformId: params.platformId,
         },
       });
-=======
-    try {
-        const newUser: NewUser = {
-            email: params.email,
-            platformRole: PlatformRole.MEMBER,
-            verified: params.verified,
-            status: UserStatus.ACTIVE,
-            firstName: params.firstName,
-            lastName: params.lastName,
-            trackEvents: params.trackEvents,
-            newsLetter: params.newsLetter,
-            password: params.password,
-            platformId: params.platformId,
-        }
-
-        return await userService.create(newUser)
->>>>>>> 2f176145
     }
-    catch (e: unknown) {
-        if (e instanceof QueryFailedError) {
-            logger.error(e)
-            throw new ActivepiecesError({
-                code: ErrorCode.EXISTING_USER,
-                params: {
-                    email: params.email,
-                    platformId: params.platformId,
-                },
-            })
-        }
-
-        throw e
-    }
-}
+
+    throw e;
+  }
+};
 
 const assertUserIsAllowedToSignIn: (
-    user: User | null
+  user: User | null
 ) => asserts user is User = (user) => {
-    if (isNil(user)) {
-        throw new ActivepiecesError({
-            code: ErrorCode.INVALID_CREDENTIALS,
-            params: null,
-        })
-    }
-    if (user.status === UserStatus.INACTIVE) {
-        throw new ActivepiecesError({
-            code: ErrorCode.USER_IS_INACTIVE,
-            params: {
-                email: user.email,
-            },
-        })
-    }
-    if (!user.verified) {
-        throw new ActivepiecesError({
-            code: ErrorCode.EMAIL_IS_NOT_VERIFIED,
-            params: {
-                email: user.email,
-            },
-        })
-    }
-}
+  if (isNil(user)) {
+    throw new ActivepiecesError({
+      code: ErrorCode.INVALID_CREDENTIALS,
+      params: null,
+    });
+  }
+  if (user.status === UserStatus.INACTIVE) {
+    throw new ActivepiecesError({
+      code: ErrorCode.USER_IS_INACTIVE,
+      params: {
+        email: user.email,
+      },
+    });
+  }
+  if (!user.verified) {
+    throw new ActivepiecesError({
+      code: ErrorCode.EMAIL_IS_NOT_VERIFIED,
+      params: {
+        email: user.email,
+      },
+    });
+  }
+};
 
 const assertPasswordMatches = async ({
+  requestPassword,
+  userPassword,
+}: AssertPasswordsMatchParams): Promise<void> => {
+  const passwordMatches = await passwordHasher.compare(
     requestPassword,
-    userPassword,
-}: AssertPasswordsMatchParams): Promise<void> => {
-    const passwordMatches = await passwordHasher.compare(
-        requestPassword,
-        userPassword,
-    )
-
-    if (!passwordMatches) {
-        throw new ActivepiecesError({
-            code: ErrorCode.INVALID_CREDENTIALS,
-            params: null,
-        })
-    }
-}
+    userPassword
+  );
+
+  if (!passwordMatches) {
+    throw new ActivepiecesError({
+      code: ErrorCode.INVALID_CREDENTIALS,
+      params: null,
+    });
+  }
+};
 
 const removePasswordPropFromUser = (user: User): Omit<User, 'password'> => {
-    const { password: _, ...filteredUser } = user
-    return filteredUser
-}
+  const { password: _, ...filteredUser } = user;
+  return filteredUser;
+};
 
 const sendTelemetry = async ({
-    user,
-    project,
+  user,
+  project,
 }: SendTelemetryParams): Promise<void> => {
-    try {
-        await telemetry.identify(user, project.id)
-
-        await telemetry.trackProject(project.id, {
-            name: TelemetryEventName.SIGNED_UP,
-            payload: {
-                userId: user.id,
-                email: user.email,
-                firstName: user.firstName,
-                lastName: user.lastName,
-                projectId: project.id,
-            },
-        })
-    }
-    catch (e) {
-        logger.warn({ name: 'AuthenticationService#sendTelemetry', error: e })
-    }
-}
+  try {
+    await telemetry.identify(user, project.id);
+
+    await telemetry.trackProject(project.id, {
+      name: TelemetryEventName.SIGNED_UP,
+      payload: {
+        userId: user.id,
+        email: user.email,
+        firstName: user.firstName,
+        lastName: user.lastName,
+        projectId: project.id,
+      },
+    });
+  } catch (e) {
+    logger.warn({ name: 'AuthenticationService#sendTelemetry', error: e });
+  }
+};
 
 async function saveNewsLetterSubscriber(user: User): Promise<void> {
-    const isPlatformUserOrNotSubscribed =
+  const isPlatformUserOrNotSubscribed =
     (!isNil(user.platformId) &&
       !flagService.isCloudPlatform(user.platformId)) ||
-    !user.newsLetter
-    const environment = system.get(SharedSystemProp.ENVIRONMENT)
-    if (
-        isPlatformUserOrNotSubscribed ||
+    !user.newsLetter;
+  const environment = system.get(SharedSystemProp.ENVIRONMENT);
+  if (
+    isPlatformUserOrNotSubscribed ||
     environment !== ApEnvironment.PRODUCTION
-    ) {
-        return
-    }
-    try {
-        const response = await fetch(
-            'https://us-central1-activepieces-b3803.cloudfunctions.net/addContact',
-            {
-                method: 'POST',
-                headers: {
-                    'Content-Type': 'application/json',
-                },
-                body: JSON.stringify({ email: user.email }),
-            },
-        )
-        return await response.json()
-    }
-    catch (error) {
-        logger.warn(error)
-    }
+  ) {
+    return;
+  }
+  try {
+    const response = await fetch(
+      'https://us-central1-activepieces-b3803.cloudfunctions.net/addContact',
+      {
+        method: 'POST',
+        headers: {
+          'Content-Type': 'application/json',
+        },
+        body: JSON.stringify({ email: user.email }),
+      }
+    );
+    return await response.json();
+  } catch (error) {
+    logger.warn(error);
+  }
 }
 type SendTelemetryParams = {
-    user: User
-    project: Project
-}
-
-type NewUser = Omit<User, 'id' | 'created' | 'updated'>
+  user: User;
+  project: Project;
+};
+
+type NewUser = Omit<User, 'id' | 'created' | 'updated'>;
 
 type SignUpParams = {
-    email: string
-    password: string
-    firstName: string
-    lastName: string
-    trackEvents: boolean
-    newsLetter: boolean
-    verified: boolean
-    platformId: string | null
-    referringUserId?: string
-    provider: Provider
-}
+  email: string;
+  password: string;
+  firstName: string;
+  lastName: string;
+  trackEvents: boolean;
+  newsLetter: boolean;
+  verified: boolean;
+  platformId: string | null;
+  referringUserId?: string;
+  provider: Provider;
+};
 
 type SignInParams = {
-    email: string
-    password: string
-    platformId: string | null
-    provider: Provider
-}
+  email: string;
+  password: string;
+  platformId: string | null;
+  provider: Provider;
+};
 
 type AssertPasswordsMatchParams = {
-    requestPassword: string
-    userPassword: string
-}
+  requestPassword: string;
+  userPassword: string;
+};
 
 type FederatedAuthnParams = {
-    email: string
-    verified: boolean
-    firstName: string
-    lastName: string
-    platformId: string | null
-}
+  email: string;
+  verified: boolean;
+  firstName: string;
+  lastName: string;
+  platformId: string | null;
+};
 
 type SignUpResponseParams = {
-    user: User
-    referringUserId?: UserId
-}
+  user: User;
+  referringUserId?: UserId;
+};
 
 type SignInResponseParams = {
-    user: User
-}+  user: User;
+};