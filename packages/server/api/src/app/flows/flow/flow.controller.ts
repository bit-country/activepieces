import { ApplicationEventName } from '@activepieces/ee-shared';
import {
  ActivepiecesError,
  ApId,
  CountFlowsRequest,
  CreateFlowRequest,
  ErrorCode,
  FlowOperationRequest,
  FlowTemplateWithoutProjectInformation,
  GetFlowQueryParamsRequest,
  GetFlowTemplateRequestQuery,
  isNil,
  ListFlowsRequest,
  Permission,
  PopulatedFlow,
  Principal,
  PrincipalType,
  SeekPage,
  SERVICE_KEY_SECURITY_OPENAPI,
} from '@activepieces/shared';
import {
<<<<<<< HEAD
  FastifyPluginAsyncTypebox,
  Type,
} from '@fastify/type-provider-typebox';
import dayjs from 'dayjs';
import { StatusCodes } from 'http-status-codes';
import { entitiesMustBeOwnedByCurrentProject } from '../../authentication/authorization';
import { assertUserHasPermissionToFlow } from '../../ee/authentication/rbac/rbac-middleware';
import { gitRepoService } from '../../ee/git-repos/git-repo.service';
import { eventsHooks } from '../../helper/application-events';
import { projectService } from '../../project/project-service';
import { flowService } from './flow.service';
import { logger } from '../../../../../shared/src';
=======
    FastifyPluginAsyncTypebox,
    Type,
} from '@fastify/type-provider-typebox'
import dayjs from 'dayjs'
import { StatusCodes } from 'http-status-codes'
import { entitiesMustBeOwnedByCurrentProject } from '../../authentication/authorization'
import { assertUserHasPermissionToFlow } from '../../ee/authentication/rbac/rbac-middleware'
import { gitRepoService } from '../../ee/git-sync/git-sync.service'
import { eventsHooks } from '../../helper/application-events'
import { projectService } from '../../project/project-service'
import { flowService } from './flow.service'
>>>>>>> 73da717d

const DEFAULT_PAGE_SIZE = 10;

export const flowController: FastifyPluginAsyncTypebox = async (app) => {
  app.addHook('preSerialization', entitiesMustBeOwnedByCurrentProject);

  app.post('/', CreateFlowRequestOptions, async (request, reply) => {
    const newFlow = await flowService.create({
      projectId: request.principal.projectId,
      request: request.body,
    });

    eventsHooks.get().sendUserEventFromRequest(request, {
      action: ApplicationEventName.FLOW_CREATED,
      data: {
        flow: newFlow,
      },
    });

    return reply.status(StatusCodes.CREATED).send(newFlow);
  });

  app.post('/:id', UpdateFlowRequestOptions, async (request) => {
    logger.debug(request.body);
    const userId = await extractUserIdFromPrincipal(request.principal);
    await assertUserHasPermissionToFlow(request.principal, request.body.type);

    const flow = await flowService.getOnePopulatedOrThrow({
      id: request.params.id,
      projectId: request.principal.projectId,
    });
    await assertThatFlowIsNotBeingUsed(flow, userId);
    eventsHooks.get().sendUserEventFromRequest(request, {
      action: ApplicationEventName.FLOW_UPDATED,
      data: {
        request: request.body,
        flowVersion: flow.version,
      },
    });
    const updatedFlow = await flowService.update({
      id: request.params.id,
      userId: request.principal.type === PrincipalType.SERVICE ? null : userId,
      projectId: request.principal.projectId,
      operation: request.body,
    });
    return updatedFlow;
  });

  app.get('/', ListFlowsRequestOptions, async (request) => {
    return flowService.list({
      projectId: request.principal.projectId,
      folderId: request.query.folderId,
      cursorRequest: request.query.cursor ?? null,
      limit: request.query.limit ?? DEFAULT_PAGE_SIZE,
      status: request.query.status,
      name: request.query.name,
    });
  });

  app.get('/count', CountFlowsRequestOptions, async (request) => {
    return flowService.count({
      folderId: request.query.folderId,
      projectId: request.principal.projectId,
    });
  });

  app.get('/:id/template', GetFlowTemplateRequestOptions, async (request) => {
    return flowService.getTemplate({
      flowId: request.params.id,
      projectId: request.principal.projectId,
      versionId: undefined,
    });
  });

  app.get('/:id', GetFlowRequestOptions, async (request) => {
    return flowService.getOnePopulatedOrThrow({
      id: request.params.id,
      projectId: request.principal.projectId,
      versionId: request.query.versionId,
    });
  });

  app.delete('/:id', DeleteFlowRequestOptions, async (request, reply) => {
    const flow = await flowService.getOnePopulatedOrThrow({
      id: request.params.id,
      projectId: request.principal.projectId,
    });
    eventsHooks.get().sendUserEventFromRequest(request, {
      action: ApplicationEventName.FLOW_DELETED,
      data: {
        flow,
        flowVersion: flow.version,
      },
    });
    await gitRepoService.onFlowDeleted({
      flowId: request.params.id,
      userId: request.principal.id,
      projectId: request.principal.projectId,
    });
    await flowService.delete({
      id: request.params.id,
      projectId: request.principal.projectId,
    });
    return reply.status(StatusCodes.NO_CONTENT).send();
  });
};

async function assertThatFlowIsNotBeingUsed(
  flow: PopulatedFlow,
  userId: string
): Promise<void> {
  const currentTime = dayjs();
  if (
    !isNil(flow.version.updatedBy) &&
    flow.version.updatedBy !== userId &&
    currentTime.diff(dayjs(flow.version.updated), 'minute') <= 1
  ) {
    throw new ActivepiecesError({
      code: ErrorCode.FLOW_IN_USE,
      params: {
        flowVersionId: flow.version.id,
        message:
          'Flow is being used by another user in the last minute. Please try again later.',
      },
    });
  }
}

async function extractUserIdFromPrincipal(
  principal: Principal
): Promise<string> {
  if (principal.type === PrincipalType.USER) {
    return principal.id;
  }
  // TODO currently it's same as api service, but it's better to get it from api key service, in case we introduced more admin users
  const project = await projectService.getOneOrThrow(principal.projectId);
  return project.ownerId;
}

const CreateFlowRequestOptions = {
  config: {
    allowedPrincipals: [PrincipalType.USER, PrincipalType.SERVICE],
    permission: Permission.WRITE_FLOW,
  },
  schema: {
    tags: ['flows'],
    description: 'Create a flow',
    security: [SERVICE_KEY_SECURITY_OPENAPI],
    body: CreateFlowRequest,
    response: {
      [StatusCodes.CREATED]: PopulatedFlow,
    },
  },
};

const UpdateFlowRequestOptions = {
  config: {
    permission: Permission.UPDATE_FLOW_STATUS,
  },
  schema: {
    tags: ['flows'],
    description: 'Apply an operation to a flow',
    security: [SERVICE_KEY_SECURITY_OPENAPI],
    body: FlowOperationRequest,
    params: Type.Object({
      id: ApId,
    }),
  },
};

const ListFlowsRequestOptions = {
  config: {
    allowedPrincipals: [PrincipalType.USER, PrincipalType.SERVICE],
    permission: Permission.READ_FLOW,
  },
  schema: {
    tags: ['flows'],
    description: 'List flows',
    security: [SERVICE_KEY_SECURITY_OPENAPI],
    querystring: ListFlowsRequest,
    response: {
      [StatusCodes.OK]: SeekPage(PopulatedFlow),
    },
  },
};

const CountFlowsRequestOptions = {
  schema: {
    querystring: CountFlowsRequest,
  },
};

const GetFlowTemplateRequestOptions = {
<<<<<<< HEAD
  schema: {
    params: Type.Object({
      id: ApId,
    }),
    querystring: GetFlowTemplateRequestQuery,
    response: {
      [StatusCodes.OK]: FlowTemplateWithoutProjectInformation,
=======
    config: {
        allowedPrincipals: [PrincipalType.USER, PrincipalType.SERVICE],
        permission: Permission.READ_FLOW,
    },
    schema: {
        tags: ['flows'],
        security: [SERVICE_KEY_SECURITY_OPENAPI],
        description: 'Export flow as template',
        params: Type.Object({
            id: ApId,
        }),
        querystring: GetFlowTemplateRequestQuery,
        response: {
            [StatusCodes.OK]: FlowTemplateWithoutProjectInformation,
        },
>>>>>>> 73da717d
    },
  },
};

const GetFlowRequestOptions = {
  config: {
    allowedPrincipals: [PrincipalType.USER, PrincipalType.SERVICE],
    permission: Permission.READ_FLOW,
  },
  schema: {
    tags: ['flows'],
    security: [SERVICE_KEY_SECURITY_OPENAPI],
    description: 'Get a flow by id',
    params: Type.Object({
      id: ApId,
    }),
    querystring: GetFlowQueryParamsRequest,
    response: {
      [StatusCodes.OK]: PopulatedFlow,
    },
  },
};

const DeleteFlowRequestOptions = {
  config: {
    allowedPrincipals: [PrincipalType.USER, PrincipalType.SERVICE],
    permission: Permission.WRITE_FLOW,
  },
  schema: {
    tags: ['flows'],
    security: [SERVICE_KEY_SECURITY_OPENAPI],
    description: 'Delete a flow',
    params: Type.Object({
      id: ApId,
    }),
    response: {
      [StatusCodes.NO_CONTENT]: Type.Never(),
    },
  },
};<|MERGE_RESOLUTION|>--- conflicted
+++ resolved
@@ -19,20 +19,6 @@
   SERVICE_KEY_SECURITY_OPENAPI,
 } from '@activepieces/shared';
 import {
-<<<<<<< HEAD
-  FastifyPluginAsyncTypebox,
-  Type,
-} from '@fastify/type-provider-typebox';
-import dayjs from 'dayjs';
-import { StatusCodes } from 'http-status-codes';
-import { entitiesMustBeOwnedByCurrentProject } from '../../authentication/authorization';
-import { assertUserHasPermissionToFlow } from '../../ee/authentication/rbac/rbac-middleware';
-import { gitRepoService } from '../../ee/git-repos/git-repo.service';
-import { eventsHooks } from '../../helper/application-events';
-import { projectService } from '../../project/project-service';
-import { flowService } from './flow.service';
-import { logger } from '../../../../../shared/src';
-=======
     FastifyPluginAsyncTypebox,
     Type,
 } from '@fastify/type-provider-typebox'
@@ -44,7 +30,7 @@
 import { eventsHooks } from '../../helper/application-events'
 import { projectService } from '../../project/project-service'
 import { flowService } from './flow.service'
->>>>>>> 73da717d
+import { logger } from '../../../../../shared/src';
 
 const DEFAULT_PAGE_SIZE = 10;
 
@@ -238,15 +224,6 @@
 };
 
 const GetFlowTemplateRequestOptions = {
-<<<<<<< HEAD
-  schema: {
-    params: Type.Object({
-      id: ApId,
-    }),
-    querystring: GetFlowTemplateRequestQuery,
-    response: {
-      [StatusCodes.OK]: FlowTemplateWithoutProjectInformation,
-=======
     config: {
         allowedPrincipals: [PrincipalType.USER, PrincipalType.SERVICE],
         permission: Permission.READ_FLOW,
@@ -262,10 +239,8 @@
         response: {
             [StatusCodes.OK]: FlowTemplateWithoutProjectInformation,
         },
->>>>>>> 73da717d
-    },
-  },
-};
+    },
+  };
 
 const GetFlowRequestOptions = {
   config: {
