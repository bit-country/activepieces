--- conflicted
+++ resolved
@@ -57,11 +57,8 @@
                 await issuesService.add({
                     flowId: flowRun.flowId,
                     projectId: flowRun.projectId,
-<<<<<<< HEAD
                     flowRunId: flowRun.id,
-=======
                     flowRunCreatedAt: flowRun.created,
->>>>>>> 9cd38b0c
                 })
             }
         }
