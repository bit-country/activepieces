--- conflicted
+++ resolved
@@ -1,9 +1,5 @@
 {
   "name": "@activepieces/shared",
-<<<<<<< HEAD
-  "version": "0.5.12",
-=======
-  "version": "0.6.2",
->>>>>>> 5819b0a4
+  "version": "0.6.3",
   "type": "commonjs"
 }