--- conflicted
+++ resolved
@@ -1,9 +1,5 @@
 {
   "name": "@activepieces/shared",
-<<<<<<< HEAD
-  "version": "0.3.3",
-=======
   "version": "0.3.5",
->>>>>>> fe99a63b
   "type": "commonjs"
 }