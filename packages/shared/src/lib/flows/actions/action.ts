import { Static, Type } from '@sinclair/typebox'
import { PackageType, PieceType, VersionType } from '../../pieces'
import { SampleDataSettingsObject } from '../sample-data'
import { PieceTriggerSettings } from '../triggers/trigger'

export enum ActionType {
    CODE = 'CODE',
    PIECE = 'PIECE',
    LOOP_ON_ITEMS = 'LOOP_ON_ITEMS',
    BRANCH = 'BRANCH',
}

const commonActionProps = {
    name: Type.String({}),
    valid: Type.Boolean({}),
    displayName: Type.String({}),
}

export const ActionErrorHandlingOptions = Type.Optional(Type.Object({
    continueOnFailure: Type.Optional(Type.Object({
        value: Type.Boolean(),
    })),
    retryOnFailure: Type.Optional(Type.Object({
        value: Type.Boolean(),
    })),
}))
export type ActionErrorHandlingOptions = Static<typeof ActionErrorHandlingOptions>

export const SourceCode = Type.Object({
    packageJson: Type.String({}),
    code: Type.String({}),
})

export type SourceCode = Static<typeof SourceCode>

export const CodeActionSettings = Type.Object({
    sourceCode: SourceCode,
    input: Type.Record(Type.String({}), Type.Any()),
    inputUiInfo: Type.Optional(SampleDataSettingsObject),
    errorHandlingOptions: ActionErrorHandlingOptions,
})

export type CodeActionSettings = Static<typeof CodeActionSettings>

export const CodeActionSchema = Type.Object({
    ...commonActionProps,
    type: Type.Literal(ActionType.CODE),
    settings: CodeActionSettings,
})
export const PieceActionSettings = Type.Object({    
    packageType: Type.Enum(PackageType),
    pieceType: Type.Enum(PieceType),
    pieceName: Type.String({}),
    pieceVersion: VersionType,
<<<<<<< HEAD
    actionName: Type.String({}),
=======
    actionName: Type.Optional(Type.String({})),
>>>>>>> 4d8ea3e3
    input: Type.Record(Type.String({}), Type.Unknown()),
    inputUiInfo: SampleDataSettingsObject,
    errorHandlingOptions: ActionErrorHandlingOptions,
})
export type PieceActionSettings = Static<typeof PieceActionSettings>

export const PieceActionSchema = Type.Object({
    ...commonActionProps,
    type: Type.Literal(ActionType.PIECE),
    settings: PieceActionSettings,
})

// Loop Items
export const LoopOnItemsActionSettings = Type.Object({
    items: Type.String(),
    inputUiInfo: SampleDataSettingsObject,
})
export type LoopOnItemsActionSettings = Static<typeof LoopOnItemsActionSettings>

export const LoopOnItemsActionSchema = Type.Object({
    ...commonActionProps,
    type: Type.Literal(ActionType.LOOP_ON_ITEMS),
    settings: LoopOnItemsActionSettings,
})

export enum BranchOperator {
    TEXT_CONTAINS = 'TEXT_CONTAINS',
    TEXT_DOES_NOT_CONTAIN = 'TEXT_DOES_NOT_CONTAIN',
    TEXT_EXACTLY_MATCHES = 'TEXT_EXACTLY_MATCHES',
    TEXT_DOES_NOT_EXACTLY_MATCH = 'TEXT_DOES_NOT_EXACTLY_MATCH',
    TEXT_STARTS_WITH = 'TEXT_START_WITH',
    TEXT_DOES_NOT_START_WITH = 'TEXT_DOES_NOT_START_WITH',
    TEXT_ENDS_WITH = 'TEXT_ENDS_WITH',
    TEXT_DOES_NOT_END_WITH = 'TEXT_DOES_NOT_END_WITH',
    NUMBER_IS_GREATER_THAN = 'NUMBER_IS_GREATER_THAN',
    NUMBER_IS_LESS_THAN = 'NUMBER_IS_LESS_THAN',
    NUMBER_IS_EQUAL_TO = 'NUMBER_IS_EQUAL_TO',
    BOOLEAN_IS_TRUE = 'BOOLEAN_IS_TRUE',
    BOOLEAN_IS_FALSE = 'BOOLEAN_IS_FALSE',
    EXISTS = 'EXISTS',
    DOES_NOT_EXIST = 'DOES_NOT_EXIST',
}

export const singleValueConditions = [
    BranchOperator.EXISTS,
    BranchOperator.DOES_NOT_EXIST,
    BranchOperator.BOOLEAN_IS_TRUE,
    BranchOperator.BOOLEAN_IS_FALSE,
]

export const textConditions = [
    BranchOperator.TEXT_CONTAINS,
    BranchOperator.TEXT_DOES_NOT_CONTAIN,
    BranchOperator.TEXT_EXACTLY_MATCHES,
    BranchOperator.TEXT_DOES_NOT_EXACTLY_MATCH,
    BranchOperator.TEXT_STARTS_WITH,
    BranchOperator.TEXT_DOES_NOT_START_WITH,
    BranchOperator.TEXT_ENDS_WITH,
    BranchOperator.TEXT_DOES_NOT_END_WITH,
]

const BranchOperatorTextLiterals = [
    Type.Literal(BranchOperator.TEXT_CONTAINS),
    Type.Literal(BranchOperator.TEXT_DOES_NOT_CONTAIN),
    Type.Literal(BranchOperator.TEXT_EXACTLY_MATCHES),
    Type.Literal(BranchOperator.TEXT_DOES_NOT_EXACTLY_MATCH),
    Type.Literal(BranchOperator.TEXT_STARTS_WITH),
    Type.Literal(BranchOperator.TEXT_DOES_NOT_START_WITH),
    Type.Literal(BranchOperator.TEXT_ENDS_WITH),
    Type.Literal(BranchOperator.TEXT_DOES_NOT_END_WITH),
]

const BranchOperatorNumberLiterals = [
    Type.Literal(BranchOperator.NUMBER_IS_GREATER_THAN),
    Type.Literal(BranchOperator.NUMBER_IS_LESS_THAN),
    Type.Literal(BranchOperator.NUMBER_IS_EQUAL_TO),
]

const BranchOperatorSingleValueLiterals = [
    Type.Literal(BranchOperator.EXISTS),
    Type.Literal(BranchOperator.DOES_NOT_EXIST),
    Type.Literal(BranchOperator.BOOLEAN_IS_TRUE),
    Type.Literal(BranchOperator.BOOLEAN_IS_FALSE),
]

const BranchTextConditionValid = (addMinLength: boolean) => Type.Object({
    firstValue: Type.String(addMinLength ? { minLength: 1 } : {}),
    secondValue: Type.String(addMinLength ? { minLength: 1 } : {}),
    caseSensitive: Type.Optional(Type.Boolean()),
    operator: Type.Optional(Type.Union(BranchOperatorTextLiterals)),
})

const BranchNumberConditionValid = (addMinLength: boolean) => Type.Object({
    firstValue: Type.String(addMinLength ? { minLength: 1 } : {}),
    secondValue: Type.String(addMinLength ? { minLength: 1 } : {}),
    operator: Type.Optional(Type.Union(BranchOperatorNumberLiterals)),
})

const BranchSingleValueConditionValid = (addMinLength: boolean) => Type.Object({
    firstValue: Type.String(addMinLength ? { minLength: 1 } : {}),
    operator: Type.Optional(Type.Union(BranchOperatorSingleValueLiterals)),
})

const BranchConditionValid = (addMinLength: boolean) => Type.Union([
    BranchTextConditionValid(addMinLength),
    BranchNumberConditionValid(addMinLength),
    BranchSingleValueConditionValid(addMinLength),
])

export const BranchActionSettingsWithValidation = Type.Object({
    conditions: Type.Array(Type.Array(BranchConditionValid(true))),
    inputUiInfo: SampleDataSettingsObject,
})

export const ValidBranchCondition = BranchConditionValid(true)
export type ValidBranchCondition = Static<typeof ValidBranchCondition>

// TODO remove this and use ValidBranchCondition everywhere
export const BranchCondition = BranchConditionValid(false)
export type BranchCondition = Static<typeof BranchCondition>

export const BranchTextCondition = BranchTextConditionValid(false)
export type BranchTextCondition = Static<typeof BranchTextCondition>

export const BranchNumberCondition = BranchNumberConditionValid(false)
export type BranchNumberCondition = Static<typeof BranchNumberCondition>

export const BranchSingleValueCondition = BranchSingleValueConditionValid(false)
export type BranchSingleValueCondition = Static<typeof BranchSingleValueCondition>

export const BranchActionSettings = Type.Object({
    conditions: Type.Array(Type.Array(BranchConditionValid(false))),
    inputUiInfo: SampleDataSettingsObject,
})
export type BranchActionSettings = Static<typeof BranchActionSettings>

export const BranchActionSchema = Type.Object({
    ...commonActionProps,
    type: Type.Literal(ActionType.BRANCH),
    settings: BranchActionSettings,
})

// Union of all actions

export const Action = Type.Recursive(action => Type.Union([
    Type.Intersect([CodeActionSchema, Type.Object({
        nextAction: Type.Optional(action),
    })]),
    Type.Intersect([PieceActionSchema, Type.Object({
        nextAction: Type.Optional(action),
    })]),
    Type.Intersect([LoopOnItemsActionSchema, Type.Object({
        nextAction: Type.Optional(action),
        firstLoopAction: Type.Optional(action),
    })]),
    Type.Intersect([BranchActionSchema, Type.Object({
        nextAction: Type.Optional(action),
        onSuccessAction: Type.Optional(action),
        onFailureAction: Type.Optional(action),
    })]),
]))

export const SingleActionSchema = Type.Union([
    CodeActionSchema,
    PieceActionSchema,
    LoopOnItemsActionSchema,
    BranchActionSchema,
])
export type Action = Static<typeof Action>


export type BranchAction = Static<typeof BranchActionSchema> & { nextAction?: Action, onFailureAction?: Action, onSuccessAction?: Action }

export type LoopOnItemsAction = Static<typeof LoopOnItemsActionSchema> & { nextAction?: Action, firstLoopAction?: Action }


export type PieceAction = Static<typeof PieceActionSchema> & { nextAction?: Action }

export type CodeAction = Static<typeof CodeActionSchema> & { nextAction?: Action }


export type StepSettings =
    | CodeActionSettings
    | PieceActionSettings
    | PieceTriggerSettings
    | BranchActionSettings
    | LoopOnItemsActionSettings<|MERGE_RESOLUTION|>--- conflicted
+++ resolved
@@ -52,11 +52,7 @@
     pieceType: Type.Enum(PieceType),
     pieceName: Type.String({}),
     pieceVersion: VersionType,
-<<<<<<< HEAD
-    actionName: Type.String({}),
-=======
     actionName: Type.Optional(Type.String({})),
->>>>>>> 4d8ea3e3
     input: Type.Record(Type.String({}), Type.Unknown()),
     inputUiInfo: SampleDataSettingsObject,
     errorHandlingOptions: ActionErrorHandlingOptions,
