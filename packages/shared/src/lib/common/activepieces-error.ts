--- conflicted
+++ resolved
@@ -174,32 +174,11 @@
   }
 >;
 
-<<<<<<< HEAD
-export type FlowRunQuotaExeceededErrorParams = BaseErrorParams<
-    ErrorCode.FLOW_RUN_QUOTA_EXCEEDED,
+export type TaskQuotaExeceededErrorParams
+  = BaseErrorParams<
+    ErrorCode.TASK_QUOTA_EXCEEDED,
     Record<string, never>
   >;
-=======
-export type SystemInvalidErrorParams = BaseErrorParams<
-  ErrorCode.SYSTEM_PROP_INVALID,
-  {
-    prop: string;
-  }
->;
-
-export interface InvalidJwtTokenErrorParams
-  extends BaseErrorParams<
-    ErrorCode.INVALID_OR_EXPIRED_JWT_TOKEN,
-    {
-      token: string;
-    }
-  > { }
-export interface TaskQuotaExeceededErrorParams
-  extends BaseErrorParams<
-    ErrorCode.TASK_QUOTA_EXCEEDED,
-    {}
-  > { }
->>>>>>> 2ab89a9f
 
 export enum ErrorCode {
   COLLECTION_NOT_FOUND = "COLLECTION_NOT_FOUND",
