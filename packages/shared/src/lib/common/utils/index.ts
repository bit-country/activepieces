--- conflicted
+++ resolved
@@ -1,7 +1,2 @@
-<<<<<<< HEAD
 export * from './object-utils'
-=======
-export * from './object-utils'
-export * from './semVer'
-export * from './utils'
->>>>>>> 685a83fc
+export * from './utils'