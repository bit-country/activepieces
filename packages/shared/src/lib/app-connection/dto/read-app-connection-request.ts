--- conflicted
+++ resolved
@@ -1,14 +1,12 @@
-import { Static, Type } from '@sinclair/typebox'
+import { Static, Type } from '@sinclair/typebox';
 
 export const ListAppConnectionsRequestQuery = Type.Object({
-    cursor: Type.Optional(Type.String({})),
-    projectId: Type.String(),
-    pieceName: Type.Optional(Type.String({})),
-<<<<<<< HEAD
-    connectionName: Type.Optional(Type.String({})),
-=======
-    name: Type.Optional(Type.String({})),
->>>>>>> 439e78b8
-    limit: Type.Optional(Type.Number({})),
-})
-export type ListAppConnectionsRequestQuery = Static<typeof ListAppConnectionsRequestQuery>+  cursor: Type.Optional(Type.String({})),
+  projectId: Type.String(),
+  pieceName: Type.Optional(Type.String({})),
+  name: Type.Optional(Type.String({})),
+  limit: Type.Optional(Type.Number({})),
+});
+export type ListAppConnectionsRequestQuery = Static<
+  typeof ListAppConnectionsRequestQuery
+>;