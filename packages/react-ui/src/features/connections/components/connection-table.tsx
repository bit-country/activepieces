--- conflicted
+++ resolved
@@ -1,20 +1,8 @@
-<<<<<<< HEAD
-import { DataTableColumnHeader } from "@/components/ui/data-table-column-header";
-import { ColumnDef } from "@tanstack/react-table";
-import { formatUtils } from "@/lib/utils";
-import { authenticationSession } from "@/features/authentication/lib/authentication-session";
-import { DataTable, DataTableFilter, RowDataWithActions } from "@/components/ui/data-table";
-import { AppConnection, AppConnectionStatus } from "@activepieces/shared";
-import { Button } from "@/components/ui/button";
-import { CheckIcon, Trash } from "lucide-react"
-import { appConnectionsApi } from "@/features/connections/lib/app-connections-api";
-import { PieceIcon } from "@/features/pieces/components/piece-icon";
-import { ConfirmationDeleteDialog } from "@/components/delete-dialog";
-import { StatusIconWithText } from "@/components/ui/status-icon-with-text";
-import { appConnectionUtils } from "../lib/app-connections-utils";
-=======
+import { AppConnection, AppConnectionStatus } from '@activepieces/shared';
 import { ColumnDef } from '@tanstack/react-table';
 import { CheckIcon, Trash } from 'lucide-react';
+
+import { appConnectionUtils } from '../lib/app-connections-utils';
 
 import { ConfirmationDeleteDialog } from '@/components/delete-dialog';
 import { Button } from '@/components/ui/button';
@@ -29,10 +17,6 @@
 import { appConnectionsApi } from '@/features/connections/lib/app-connections-api';
 import { PieceIcon } from '@/features/pieces/components/piece-icon';
 import { formatUtils } from '@/lib/utils';
-import { AppConnection, AppConnectionStatus } from '@activepieces/shared';
-
-import { appConnectionUtils } from '../lib/app-connections-utils';
->>>>>>> d1db4e89
 
 const columns: ColumnDef<RowDataWithActions<AppConnection>>[] = [
   {
@@ -126,36 +110,8 @@
         </div>
       );
     },
-<<<<<<< HEAD
-    {
-        accessorKey: 'actions',
-        header: ({ column }) => <DataTableColumnHeader column={column} title="" />,
-        cell: ({ row }) => {
-            return (
-                <div className="flex items-end justify-end">
-                    <ConfirmationDeleteDialog
-                        title={`Delete ${row.original.name} connection`}
-                        message="Are you sure you want to delete this connection? all steps using it will fail."
-                        onClose={() => {
-                            //ignore
-                        }}
-                        onConfirm={() => {
-                            //ignore
-                        }}  >
-                        <Button variant="ghost" className="h-8 w-8 p-0">
-                            <Trash className="h-4 w-4" />
-                        </Button>
-                    </ConfirmationDeleteDialog>
-
-                </div>
-            )
-        },
-    }
-]
-=======
   },
 ];
->>>>>>> d1db4e89
 
 const filters: DataTableFilter[] = [
   {
