<<<<<<< HEAD
import { api } from '@/lib/api';
=======
>>>>>>> b072c139
import {
  ListProjectMembersRequestQuery,
  ProjectMemberWithUser,
} from '@activepieces/ee-shared';
import { SeekPage } from '@activepieces/shared';
<<<<<<< HEAD
=======

import { api } from '@/lib/api';
>>>>>>> b072c139

export const projectMembersApi = {
  list(request: ListProjectMembersRequestQuery) {
    console.log(request);
    return api.get<SeekPage<ProjectMemberWithUser>>(
      '/v1/project-members',
      request
    );
  },
};<|MERGE_RESOLUTION|>--- conflicted
+++ resolved
@@ -1,17 +1,10 @@
-<<<<<<< HEAD
-import { api } from '@/lib/api';
-=======
->>>>>>> b072c139
 import {
   ListProjectMembersRequestQuery,
   ProjectMemberWithUser,
 } from '@activepieces/ee-shared';
 import { SeekPage } from '@activepieces/shared';
-<<<<<<< HEAD
-=======
 
 import { api } from '@/lib/api';
->>>>>>> b072c139
 
 export const projectMembersApi = {
   list(request: ListProjectMembersRequestQuery) {
