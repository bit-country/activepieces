import {
  ReactFlow,
  Controls,
  Background,
  applyNodeChanges,
  applyEdgeChanges,
  EdgeChange,
  NodeChange,
} from '@xyflow/react';
import '@xyflow/react/dist/style.css';
import { useCallback, useMemo, useState } from 'react';

import { PopulatedFlow } from '@activepieces/shared';

import { ApEdge, ApNode, flowCanvasUtils } from '../lib/flow-canvas-utils';

import { ApBigButton } from './big-button';
import { ApEdgeWithButton } from './edge-with-button';
import { ApStepNode } from './step-node';

type FlowCanvasProps = {
  flow: PopulatedFlow;
};

const FlowCanvas = ({ flow }: FlowCanvasProps) => {
<<<<<<< HEAD
  const graph = flowCanvasUtils.convertFlowVersionToGraph(flow.version);
  const nodeTypes = useMemo(() => ({ stepNode: ApStepNode }), []);
=======
  const graph = useMemo(() => {
    return flowCanvasUtils.convertFlowVersionToGraph(flow.version);
  }, [flow.version]);

  const nodeTypes = useMemo(
    () => ({ stepNode: ApStepNode, bigButtonNode: ApBigButton }),
    [],
  );
>>>>>>> 375ef33a
  const edgeTypes = useMemo(() => ({ apEdge: ApEdgeWithButton }), []);

  const [nodes, setNodes] = useState(graph.nodes);
  const [edges, setEdges] = useState(graph.edges);

  const onNodesChange = useCallback(
    (changes: NodeChange<ApNode>[]) =>
      setNodes((nds) => applyNodeChanges(changes, nds)),
    [],
  );
  const onEdgesChange = useCallback(
    (changes: EdgeChange<ApEdge>[]) =>
      setEdges((eds) => applyEdgeChanges(changes, eds)),
    [],
  );

  return (
    <div className="size-full grow">
      <ReactFlow
        nodeTypes={nodeTypes}
        nodes={nodes}
        edgeTypes={edgeTypes}
        onNodesChange={onNodesChange}
        edges={edges}
        onEdgesChange={onEdgesChange}
        fitView
      >
        <Background />
        <Controls />
      </ReactFlow>
    </div>
  );
};

export { FlowCanvas };<|MERGE_RESOLUTION|>--- conflicted
+++ resolved
@@ -23,10 +23,6 @@
 };
 
 const FlowCanvas = ({ flow }: FlowCanvasProps) => {
-<<<<<<< HEAD
-  const graph = flowCanvasUtils.convertFlowVersionToGraph(flow.version);
-  const nodeTypes = useMemo(() => ({ stepNode: ApStepNode }), []);
-=======
   const graph = useMemo(() => {
     return flowCanvasUtils.convertFlowVersionToGraph(flow.version);
   }, [flow.version]);
@@ -35,7 +31,6 @@
     () => ({ stepNode: ApStepNode, bigButtonNode: ApBigButton }),
     [],
   );
->>>>>>> 375ef33a
   const edgeTypes = useMemo(() => ({ apEdge: ApEdgeWithButton }), []);
 
   const [nodes, setNodes] = useState(graph.nodes);
