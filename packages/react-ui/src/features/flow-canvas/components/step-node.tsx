--- conflicted
+++ resolved
@@ -10,16 +10,11 @@
   });
 
   return (
-<<<<<<< HEAD
-    <div className="h-[70px] w-[260px] rounded border border-solid bg-background px-2 ">
-      <div className="flex h-full items-center justify-between gap-4">
-=======
     <div
       className="h-[70px] w-[260px] rounded border border-solid bg-background px-2 hover:bg-accent hover:text-accent-foreground"
       onClick={() => console.log('clicked')}
     >
       <div className="g4 flex h-full items-center justify-between gap-4">
->>>>>>> ca768ce9
         <div className="items-center justify-center">
           <img src={pieceMetadata?.logoUrl} width="46" height="46" />
         </div>
