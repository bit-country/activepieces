--- conflicted
+++ resolved
@@ -47,11 +47,7 @@
     );
   });
 
-<<<<<<< HEAD
-  const { stepMetadata } = piecesHooks.useStepMetadata({
-=======
-  const pieceMetadata = piecesHooks.useStepMetadata({
->>>>>>> a578baa7
+  const { data: stepMetadata } = piecesHooks.useStepMetadata({
     step: data.step!,
   });
 
