import React from 'react';
import { useFormContext } from 'react-hook-form';

import { ApMarkdown } from '@/components/custom/markdown';
import { FormField, FormItem, FormLabel } from '@/components/ui/form';
import { LoopOnItemsAction } from '@activepieces/shared';

import { TextInputWithMentions } from '../text-input-with-mentions/text-input-with-mentions';

const markdown = `
Select the items to iterate over from the previous step by clicking on the **Items** input, which should be a **list** of items.

The loop will iterate over each item in the list and execute the next step for every item.
`;

const LoopsSettings = React.memo(() => {
  const form = useFormContext<LoopOnItemsAction>();

  return (
    <FormField
      control={form.control}
      name="settings.items"
      render={({ field }) => (
        <FormItem className="flex flex-col gap-2">
          <ApMarkdown markdown={markdown} />
          <FormLabel htmlFor="email">Items</FormLabel>
          <TextInputWithMentions
            onChange={field.onChange}
            originalValue={field.value}
            placeholder="Select an array of items"
          ></TextInputWithMentions>
        </FormItem>
      )}
    />
  );
});

<<<<<<< HEAD
=======
type FormSchema = Static<typeof FormSchema>;

const LoopsSettings = React.memo(
  ({ selectedStep, onUpdateAction }: LoopsSettingsProps) => {
    const loopOnItemsSettings = selectedStep.settings;

    const form = useForm<FormSchema>({
      defaultValues: {
        items: loopOnItemsSettings.items,
      },
      resolver: typeboxResolver(FormSchema),
    });

    const updateFormChange = async () => {
      await form.trigger();
      const newAction = flowVersionUtils.buildActionWithNewLoopItems(
        selectedStep,
        form.getValues().items,
        form.formState.isValid,
      );
      onUpdateAction(newAction);
    };

    return (
      <Form {...form}>
        <form onSubmit={(e) => e.preventDefault()}>
          <FormField
            control={form.control}
            name="items"
            render={({ field }) => (
              <FormItem>
                <Label htmlFor="email">Items</Label>
                <ApMarkdown markdown={markdown} />
                <TextInputWithMentions
                  onChange={(e) => {
                    field.onChange(e);
                    updateFormChange();
                  }}
                  initialValue={field.value}
                  placeholder="Select an array of items"
                ></TextInputWithMentions>
                <FormMessage />
              </FormItem>
            )}
          />
        </form>
      </Form>
    );
  },
);

>>>>>>> a578baa7
LoopsSettings.displayName = 'LoopsSettings';
export { LoopsSettings };<|MERGE_RESOLUTION|>--- conflicted
+++ resolved
@@ -35,59 +35,5 @@
   );
 });
 
-<<<<<<< HEAD
-=======
-type FormSchema = Static<typeof FormSchema>;
-
-const LoopsSettings = React.memo(
-  ({ selectedStep, onUpdateAction }: LoopsSettingsProps) => {
-    const loopOnItemsSettings = selectedStep.settings;
-
-    const form = useForm<FormSchema>({
-      defaultValues: {
-        items: loopOnItemsSettings.items,
-      },
-      resolver: typeboxResolver(FormSchema),
-    });
-
-    const updateFormChange = async () => {
-      await form.trigger();
-      const newAction = flowVersionUtils.buildActionWithNewLoopItems(
-        selectedStep,
-        form.getValues().items,
-        form.formState.isValid,
-      );
-      onUpdateAction(newAction);
-    };
-
-    return (
-      <Form {...form}>
-        <form onSubmit={(e) => e.preventDefault()}>
-          <FormField
-            control={form.control}
-            name="items"
-            render={({ field }) => (
-              <FormItem>
-                <Label htmlFor="email">Items</Label>
-                <ApMarkdown markdown={markdown} />
-                <TextInputWithMentions
-                  onChange={(e) => {
-                    field.onChange(e);
-                    updateFormChange();
-                  }}
-                  initialValue={field.value}
-                  placeholder="Select an array of items"
-                ></TextInputWithMentions>
-                <FormMessage />
-              </FormItem>
-            )}
-          />
-        </form>
-      </Form>
-    );
-  },
-);
-
->>>>>>> a578baa7
 LoopsSettings.displayName = 'LoopsSettings';
 export { LoopsSettings };