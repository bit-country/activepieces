--- conflicted
+++ resolved
@@ -1,21 +1,15 @@
-import { LoopOnItemsAction } from '@activepieces/shared';
 import { typeboxResolver } from '@hookform/resolvers/typebox';
 import { Static, Type } from '@sinclair/typebox';
 import React from 'react';
 import { useForm } from 'react-hook-form';
 
-import { TextInputWithMentions } from '../text-input-with-mentions/text-input-with-mentions';
-
 import { ApMarkdown } from '@/components/custom/markdown';
 import { FormField, FormItem, FormMessage, Form } from '@/components/ui/form';
 import { Label } from '@/components/ui/label';
 import { flowVersionUtils } from '@/features/flows/lib/flow-version-util';
-<<<<<<< HEAD
-=======
 import { LoopOnItemsAction } from '@activepieces/shared';
 
 import { TextInputWithMentions } from '../text-input-with-mentions/text-input-with-mentions';
->>>>>>> c72e9583
 
 type LoopsSettingsProps = {
   selectedStep: LoopOnItemsAction;
