--- conflicted
+++ resolved
@@ -105,15 +105,10 @@
             render={({ field }) => (
               <FormItem>
                 <TextInputWithMentions
-<<<<<<< HEAD
                   placeholder="Second value"
                   {...field}
                   originalValue={field.value}
-=======
-                  placeholder="First value"
                   onChange={field.onChange}
-                  initialValue={field.value}
->>>>>>> a578baa7
                 ></TextInputWithMentions>
                 <FormMessage />
               </FormItem>
@@ -141,7 +136,6 @@
               </FormItem>
             )}
           />
-<<<<<<< HEAD
         )}
         <div className="flex-grow"></div>
         <div>
@@ -149,45 +143,6 @@
             <Button variant={'basic'} size={'sm'} onClick={deleteClick}>
               <Trash className="w-4 h-4"></Trash> Remove
             </Button>
-=======
-          {!isSingleValueCondition && (
-            <FormField
-              name="condition.secondValue"
-              control={form.control}
-              render={({ field }) => (
-                <FormItem>
-                  <TextInputWithMentions
-                    placeholder="Second value"
-                    {...field}
-                    initialValue={field.value}
-                  ></TextInputWithMentions>
-                  <FormMessage />
-                </FormItem>
-              )}
-            />
-          )}
-        </div>
-
-        <div className="flex justify-start items-center gap-2 mt-2">
-          {isTextCondition && (
-            <FormField
-              name="condition.caseSensitive"
-              control={form.control}
-              render={({ field }) => (
-                <FormItem>
-                  <div className="flex items-center gap-2 p-1">
-                    <Switch
-                      id="case-sensitive"
-                      checked={field.value}
-                      onCheckedChange={(e) => field.onChange(e)}
-                    />
-                    <Label htmlFor="case-sensitive">Case sensitive</Label>
-                  </div>
-                  <FormMessage />
-                </FormItem>
-              )}
-            />
->>>>>>> a578baa7
           )}
         </div>
       </div>
