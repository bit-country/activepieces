--- conflicted
+++ resolved
@@ -56,14 +56,8 @@
   activeDraggingStep: string | null;
   allowCanvasPanning: boolean;
   saving: boolean;
-<<<<<<< HEAD
   exitRun: () => void;
   exitStepSettings: () => void;
-=======
-  ExitRun: () => void;
-  selectStep(path: StepPathWithName | null): void;
-  ExitStepSettings: () => void;
->>>>>>> a578baa7
   renameFlowClientSide: (newName: string) => void;
   setRun: (run: FlowRun, flowVersion: FlowVersion) => void;
   setLeftSidebar: (leftSidebar: LeftSideBarType) => void;
