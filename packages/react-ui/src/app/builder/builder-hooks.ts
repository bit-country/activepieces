import { useMutation } from '@tanstack/react-query';
import { createContext, useContext } from 'react';
import { create, useStore } from 'zustand';

import { INTERNAL_ERROR_TOAST, toast } from '@/components/ui/use-toast';
import { flowsApi } from '@/features/flows/lib/flows-api';
import { PromiseQueue } from '@/lib/promise-queue';
import {
  FlowOperationRequest,
  FlowRun,
  FlowVersion,
  FlowVersionState,
  Permission,
  PopulatedFlow,
  TriggerType,
  flowHelper,
  isNil,
} from '@activepieces/shared';

import { flowRunUtils } from '../../features/flow-runs/lib/flow-run-utils';
import { useAuthorization } from '../../hooks/authorization-hooks';

const flowUpdatesQueue = new PromiseQueue();

export const BuilderStateContext = createContext<BuilderStore | null>(null);

export function useBuilderStateContext<T>(
  selector: (state: BuilderState) => T,
): T {
  const store = useContext(BuilderStateContext);
  if (!store)
    throw new Error('Missing BuilderStateContext.Provider in the tree');
  return useStore(store, selector);
}

export enum LeftSideBarType {
  RUNS = 'runs',
  VERSIONS = 'versions',
  RUN_DETAILS = 'run-details',
  AI_COPILOT = 'chat',
  NONE = 'none',
}

export enum RightSideBarType {
  NONE = 'none',
  PIECE_SETTINGS = 'piece-settings',
}

type InsertMentionHandler = (propertyPath: string) => void;

export type BuilderState = {
  flow: PopulatedFlow;
  flowVersion: FlowVersion;
  readonly: boolean;
  sampleData: Record<string, unknown>;
  loopsIndexes: Record<string, number>;
  run: FlowRun | null;
  leftSidebar: LeftSideBarType;
  rightSidebar: RightSideBarType;
  selectedStep: string | null;
  canExitRun: boolean;
  activeDraggingStep: string | null;
  allowCanvasPanning: boolean;
  saving: boolean;
  refreshPieceFormSettings: boolean;
  refreshSettings: () => void;
  exitRun: (userHasPermissionToEditFlow: boolean) => void;
  exitStepSettings: () => void;
  renameFlowClientSide: (newName: string) => void;
  moveToFolderClientSide: (folderId: string) => void;
  setRun: (run: FlowRun, flowVersion: FlowVersion) => void;
  setLeftSidebar: (leftSidebar: LeftSideBarType) => void;
  setRightSidebar: (rightSidebar: RightSideBarType) => void;
  applyOperation: (
    operation: FlowOperationRequest,
    onError: () => void,
  ) => void;
  removeStepSelection: () => void;
  selectStepByName: (stepName: string) => void;
  startSaving: () => void;
  setAllowCanvasPanning: (allowCanvasPanning: boolean) => void;
  setActiveDraggingStep: (stepName: string | null) => void;
  setFlow: (flow: PopulatedFlow) => void;
  setSampleData: (stepName: string, payload: unknown) => void;
  exitPieceSelector: () => void;
  setVersion: (flowVersion: FlowVersion) => void;
  insertMention: InsertMentionHandler | null;
  setReadOnly: (readOnly: boolean) => void;
  setInsertMentionHandler: (handler: InsertMentionHandler | null) => void;
  setLoopIndex: (stepName: string, index: number) => void;
};

export type BuilderInitialState = Pick<
  BuilderState,
  'flow' | 'flowVersion' | 'readonly' | 'run' | 'canExitRun' | 'sampleData'
>;

export type BuilderStore = ReturnType<typeof createBuilderStore>;

export const createBuilderStore = (initialState: BuilderInitialState) =>
  create<BuilderState>((set) => {
    const failedStep = initialState.run?.steps
      ? flowRunUtils.findFailedStepInOutput(initialState.run.steps)
      : null;
    return {
      loopsIndexes:
        initialState.run && initialState.run.steps
          ? flowRunUtils.findLoopsState(
              initialState.flowVersion,
              initialState.run,
              {},
            )
          : {},
      sampleData: initialState.sampleData,
      flow: initialState.flow,
      flowVersion: initialState.flowVersion,
      leftSidebar: initialState.run
        ? LeftSideBarType.RUN_DETAILS
        : LeftSideBarType.NONE,
      readonly: initialState.readonly,
      run: initialState.run,
      saving: false,
      selectedStep: failedStep ? failedStep : 'trigger',
      canExitRun: initialState.canExitRun,
      activeDraggingStep: null,
      allowCanvasPanning: true,
      rightSidebar:
        initialState.run ||
        initialState.flowVersion.trigger.type !== TriggerType.EMPTY
          ? RightSideBarType.PIECE_SETTINGS
          : RightSideBarType.NONE,
      refreshPieceFormSettings: false,

      removeStepSelection: () =>
        set({ selectedStep: null, rightSidebar: RightSideBarType.NONE }),
      setAllowCanvasPanning: (allowCanvasPanning: boolean) =>
        set({
          allowCanvasPanning,
        }),
      setActiveDraggingStep: (stepName: string | null) =>
        set({
          activeDraggingStep: stepName,
        }),
      setReadOnly: (readonly: boolean) => set({ readonly }),
      renameFlowClientSide: (newName: string) => {
        set((state) => {
          return {
            flowVersion: {
              ...state.flowVersion,
              displayName: newName,
            },
          };
        });
      },
      selectStepByName: (stepName: string) => {
        set((state) => {
          return {
            selectedStep: stepName,
            rightSidebar:
              stepName === 'trigger' &&
              state.flowVersion.trigger.type === TriggerType.EMPTY
                ? RightSideBarType.NONE
                : RightSideBarType.PIECE_SETTINGS,
            leftSidebar: !isNil(state.run)
              ? LeftSideBarType.RUN_DETAILS
              : LeftSideBarType.NONE,
          };
        });
      },
      moveToFolderClientSide: (folderId: string) => {
        set((state) => {
          return {
            flow: {
              ...state.flow,
              folderId,
            },
          };
        });
      },
<<<<<<< HEAD
      setFlow: (flow: PopulatedFlow) => set({ flow }),
=======
      setFlow: (flow: PopulatedFlow) => set({ flow, selectedStep: null }),
      setSampleData: (stepName: string, payload: unknown) =>
        set((state) => {
          return {
            sampleData: {
              ...state.sampleData,
              [stepName]: payload,
            },
          };
        }),
>>>>>>> c2675f6a
      exitRun: (userHasPermissionToEditFlow: boolean) =>
        set({
          run: null,
          readonly: !userHasPermissionToEditFlow,
          loopsIndexes: {},
          leftSidebar: LeftSideBarType.NONE,
          rightSidebar: RightSideBarType.NONE,
        }),
      exitStepSettings: () =>
        set({
          rightSidebar: RightSideBarType.NONE,
          selectedStep: null,
        }),
      exitPieceSelector: () =>
        set({
          rightSidebar: RightSideBarType.NONE,
        }),
      setRightSidebar: (rightSidebar: RightSideBarType) =>
        set({ rightSidebar }),
      setLeftSidebar: (leftSidebar: LeftSideBarType) => set({ leftSidebar }),
      setRun: async (run: FlowRun, flowVersion: FlowVersion) =>
        set((state) => {
          return {
            loopsIndexes: flowRunUtils.findLoopsState(
              flowVersion,
              run,
              state.loopsIndexes,
            ),
            run,
            flowVersion,
            leftSidebar: LeftSideBarType.RUN_DETAILS,
            rightSidebar: RightSideBarType.PIECE_SETTINGS,
            selectedStep: run.steps
              ? flowRunUtils.findFailedStepInOutput(run.steps) ??
                state.selectedStep ??
                'trigger'
              : 'trigger',
            readonly: true,
          };
        }),
      startSaving: () => set({ saving: true }),
      setLoopIndex: (stepName: string, index: number) => {
        set((state) => {
          return {
            loopsIndexes: {
              ...state.loopsIndexes,
              [stepName]: index,
            },
          };
        });
      },
      applyOperation: (operation: FlowOperationRequest, onError: () => void) =>
        set((state) => {
          if (state.readonly) {
            console.warn('Cannot apply operation while readonly');
            return state;
          }
          const newFlowVersion = flowHelper.apply(state.flowVersion, operation);
          const updateRequest = async () => {
            set({ saving: true });
            try {
              const updatedFlowVersion = await flowsApi.update(
                state.flow.id,
                operation,
              );
              set((state) => {
                return {
                  flowVersion: {
                    ...state.flowVersion,
                    id: updatedFlowVersion.version.id,
                    state: updatedFlowVersion.version.state,
                  },
                  saving: flowUpdatesQueue.size() !== 0,
                };
              });
            } catch (error) {
              console.error(error);
              flowUpdatesQueue.halt();
              onError();
            }
          };
          flowUpdatesQueue.add(updateRequest);
          return { flowVersion: newFlowVersion };
        }),
      setVersion: (flowVersion: FlowVersion) => {
        set((state) => ({
          flowVersion,
          run: null,
          selectedStep: null,
          readonly:
            state.flow.publishedVersionId !== flowVersion.id &&
            flowVersion.state === FlowVersionState.LOCKED,
          leftSidebar: LeftSideBarType.NONE,
          rightSidebar: RightSideBarType.NONE,
        }));
      },
      insertMention: null,
      setInsertMentionHandler: (insertMention: InsertMentionHandler | null) => {
        set({ insertMention });
      },
      refreshSettings: () =>
        set((state) => ({
          refreshPieceFormSettings: !state.refreshPieceFormSettings,
        })),
    };
  });

export const useSwitchToDraft = () => {
  const [flowVersion, setVersion, exitRun] = useBuilderStateContext((state) => [
    state.flowVersion,
    state.setVersion,
    state.exitRun,
  ]);
  const { checkAccess } = useAuthorization();
  const userHasPermissionToEditFlow = checkAccess(Permission.WRITE_FLOW);
  const { mutate: switchToDraft, isPending: isSwitchingToDraftPending } =
    useMutation({
      mutationFn: async () => {
        const flow = await flowsApi.get(flowVersion.flowId);
        return flow;
      },
      onSuccess: (flow) => {
        setVersion(flow.version);
        exitRun(userHasPermissionToEditFlow);
      },
      onError: () => {
        toast(INTERNAL_ERROR_TOAST);
      },
    });
  return {
    switchToDraft,
    isSwitchingToDraftPending,
  };
};<|MERGE_RESOLUTION|>--- conflicted
+++ resolved
@@ -177,9 +177,6 @@
           };
         });
       },
-<<<<<<< HEAD
-      setFlow: (flow: PopulatedFlow) => set({ flow }),
-=======
       setFlow: (flow: PopulatedFlow) => set({ flow, selectedStep: null }),
       setSampleData: (stepName: string, payload: unknown) =>
         set((state) => {
@@ -190,7 +187,6 @@
             },
           };
         }),
->>>>>>> c2675f6a
       exitRun: (userHasPermissionToEditFlow: boolean) =>
         set({
           run: null,
