--- conflicted
+++ resolved
@@ -62,26 +62,6 @@
       {run && <RunDetailsBar run={run} onExitRun={ExitRun} />}
       <BuilderNavBar />
       <ResizablePanelGroup direction="horizontal">
-<<<<<<< HEAD
-        {leftSidebar !== LeftSideBarType.NONE && (
-          <>
-            <ResizablePanel
-              id="left-sidebar"
-              defaultSize={25}
-              order={1}
-              minSize={25}
-              maxSize={30}
-            >
-              {leftSidebar === LeftSideBarType.RUNS && <FlowRecentRunsList />}
-              {leftSidebar === LeftSideBarType.RUN_DETAILS && (
-                <FlowRunDetails />
-              )}
-              {leftSidebar === LeftSideBarType.VERSIONS && <FlowVersionsList />}
-            </ResizablePanel>
-            <ResizableHandle withHandle={true} />
-          </>
-        )}
-=======
         <>
           <ResizablePanel
             id="left-sidebar"
@@ -106,7 +86,6 @@
           />
         </>
 
->>>>>>> 03d956f6
         <ResizablePanel defaultSize={100} order={2} id="flow-canvas">
           <ReactFlowProvider>
             <FlowCanvas />
