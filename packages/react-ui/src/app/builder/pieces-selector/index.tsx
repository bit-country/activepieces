<<<<<<< HEAD
import { t } from 'i18next';
import { useEffect } from 'react';
=======
import { useEffect, useRef } from 'react';
>>>>>>> 96a09ee7
import { useDebounce } from 'use-debounce';

import { useBuilderStateContext } from '@/app/builder/builder-hooks';
import { SidebarHeader } from '@/app/builder/sidebar-header';
import { Input } from '@/components/ui/input';
import { ScrollArea } from '@/components/ui/scroll-area';
import { LoadingSpinner } from '@/components/ui/spinner';
import { UNSAVED_CHANGES_TOAST, toast } from '@/components/ui/use-toast';
import {
  PieceStepMetadata,
  StepMetadata,
  piecesHooks,
} from '@/features/pieces/lib/pieces-hook';
import { useElementSize } from '@/lib/utils';
import {
  Action,
  ActionType,
  FlowOperationType,
  Trigger,
  TriggerType,
  flowHelper,
  isNil,
} from '@activepieces/shared';

import { PieceCardInfo } from '../../../features/pieces/components/piece-selector-card';

import { pieceSelectorUtils } from './piece-selector-utils';

const PiecesSelectorList = () => {
  const [searchQuery, setSearchQuery] = useDebounce<string>('', 300);
  const containerRef = useRef<HTMLDivElement>(null);
  const { height: containerHeight } = useElementSize(containerRef);
  const [
    exitPieceSelector,
    applyOperation,
    selectedButton,
    flowVersion,
    selectStepByName,
  ] = useBuilderStateContext((state) => [
    state.exitPieceSelector,
    state.applyOperation,
    state.selectedButton,
    state.flowVersion,
    state.selectStepByName,
  ]);
  const searchInputRef = useRef<HTMLInputElement>(null);
  useEffect(() => {
    if (searchInputRef.current) {
      searchInputRef.current.focus();
    }
  }, []);
  const { metadata, isLoading, refetch } = piecesHooks.useAllStepsMetadata({
    searchQuery,
    type: selectedButton!.type!,
    enabled: !isNil(selectedButton),
  });

  useEffect(() => {
    refetch();
  }, [selectedButton]);

  function getStepName(piece: StepMetadata) {
    if (piece.type === TriggerType.PIECE) {
      return 'trigger';
    }
    const baseName = 'step_';
    let number = 1;
    const steps = flowHelper.getAllSteps(flowVersion.trigger);
    while (steps.some((step) => step.name === `${baseName}${number}`)) {
      number++;
    }
    return `${baseName}${number}`;
  }

  function handleClick(piece: StepMetadata) {
    if (!selectedButton) {
      return;
    }
    const stepName = getStepName(piece);
    const defaultStep = pieceSelectorUtils.getDefaultStep(stepName, piece);
    if (piece.type === TriggerType.PIECE) {
      applyOperation(
        {
          type: FlowOperationType.UPDATE_TRIGGER,
          request: defaultStep as Trigger,
        },
        () => toast(UNSAVED_CHANGES_TOAST),
      );
    } else {
      applyOperation(
        {
          type: FlowOperationType.ADD_ACTION,
          request: {
            parentStep: selectedButton.stepname,
            stepLocationRelativeToParent: selectedButton.relativeLocation,
            action: defaultStep as Action,
          },
        },
        () => toast(UNSAVED_CHANGES_TOAST),
      );
    }
    selectStepByName(defaultStep.name);
  }

  function toKey(stepMetadata: StepMetadata): string {
    switch (stepMetadata.type) {
      case ActionType.PIECE:
      case TriggerType.PIECE: {
        const pieceMetadata: PieceStepMetadata =
          stepMetadata as PieceStepMetadata;
        return `${stepMetadata.type}-${pieceMetadata.pieceName}-${pieceMetadata.pieceVersion}`;
      }
      default:
        return stepMetadata.displayName.toLowerCase();
    }
  }

  return (
    <>
<<<<<<< HEAD
      <SidebarHeader onClose={() => exitPieceSelector()}>
        {selectedButton?.type === 'action'
          ? t('Select Action')
          : t('Select Trigger')}
      </SidebarHeader>
      <div className="flex h-full flex-col gap-4 p-4">
        <div className="w-full">
          <Input
            type="text"
            placeholder={t('Search for a piece')}
=======
      <div ref={containerRef}>
        <SidebarHeader onClose={() => exitPieceSelector()}>
          {selectedButton?.type === 'action'
            ? 'Select Action'
            : 'Select Trigger'}
        </SidebarHeader>
        <div className="w-full  mb-4 px-4">
          <Input
            type="text"
            ref={searchInputRef}
            placeholder="Search for a piece"
>>>>>>> 96a09ee7
            onChange={(e) => setSearchQuery(e.target.value)}
          />
        </div>
      </div>

      <div className="flex h-full flex-col gap-4 px-4 pb-8">
        {isLoading && (
          <div className="flex h-full grow items-center justify-center text-center">
            <LoadingSpinner />
          </div>
        )}
        {metadata && metadata.length === 0 && (
          <div className="flex h-full grow items-center justify-center text-center">
            {t('No pieces found')}
          </div>
        )}
        {!isLoading && metadata && metadata.length > 0 && (
          <ScrollArea style={{ height: `calc(100% - ${containerHeight}px)` }}>
            <div className="flex h-max flex-col gap-4">
              {metadata &&
                metadata.map((stepMetadata) => (
                  <PieceCardInfo
                    piece={stepMetadata}
                    key={toKey(stepMetadata)}
                    interactive={true}
                    onClick={() => handleClick(stepMetadata)}
                  />
                ))}
            </div>
          </ScrollArea>
        )}
      </div>
    </>
  );
};

export { PiecesSelectorList };<|MERGE_RESOLUTION|>--- conflicted
+++ resolved
@@ -1,9 +1,5 @@
-<<<<<<< HEAD
 import { t } from 'i18next';
-import { useEffect } from 'react';
-=======
 import { useEffect, useRef } from 'react';
->>>>>>> 96a09ee7
 import { useDebounce } from 'use-debounce';
 
 import { useBuilderStateContext } from '@/app/builder/builder-hooks';
@@ -123,30 +119,17 @@
 
   return (
     <>
-<<<<<<< HEAD
+      <div ref={containerRef}>
       <SidebarHeader onClose={() => exitPieceSelector()}>
         {selectedButton?.type === 'action'
           ? t('Select Action')
           : t('Select Trigger')}
-      </SidebarHeader>
-      <div className="flex h-full flex-col gap-4 p-4">
-        <div className="w-full">
-          <Input
-            type="text"
-            placeholder={t('Search for a piece')}
-=======
-      <div ref={containerRef}>
-        <SidebarHeader onClose={() => exitPieceSelector()}>
-          {selectedButton?.type === 'action'
-            ? 'Select Action'
-            : 'Select Trigger'}
         </SidebarHeader>
         <div className="w-full  mb-4 px-4">
           <Input
             type="text"
             ref={searchInputRef}
-            placeholder="Search for a piece"
->>>>>>> 96a09ee7
+            placeholder={t('Search for a piece')}
             onChange={(e) => setSearchQuery(e.target.value)}
           />
         </div>
