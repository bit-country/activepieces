import { useMutation, useQuery } from '@tanstack/react-query';
import { AxiosError } from 'axios';
<<<<<<< HEAD
import {
  ArrowUpIcon,
  BotIcon,
  CircleX,
  Download,
  RotateCcw
} from 'lucide-react';
=======
import { ArrowUpIcon, BotIcon } from 'lucide-react';
>>>>>>> b1417bd8
import { nanoid } from 'nanoid';
import React, { useEffect, useRef, useState } from 'react';
import { Navigate, useParams } from 'react-router-dom';

import { Badge } from '@/components/ui/badge';
import { Button } from '@/components/ui/button';
import { ChatBubbleAvatar } from '@/components/ui/chat/chat-bubble';
import { ChatInput } from '@/components/ui/chat/chat-input';
<<<<<<< HEAD
import { ChatMessageList } from '@/components/ui/chat/chat-message-list';
import { CopyButton } from '@/components/ui/copy-button';
import ImageWithFallback from '@/components/ui/image-with-fallback';
import { FormResultTypes, humanInputApi } from '@/features/human-input/lib/human-input-api';
import { authenticationSession } from '@/lib/authentication-session';
import { cn } from '@/lib/utils';
import { ApErrorParams, ErrorCode, USE_DRAFT_QUERY_PARAM_NAME } from '@activepieces/shared';
import { useSearchParam } from 'react-use';
=======
import { LoadingSpinner } from '@/components/ui/spinner';
import {
  FormResultTypes,
  humanInputApi,
} from '@/features/human-input/lib/human-input-api';
import { cn } from '@/lib/utils';
import {
  ApErrorParams,
  ChatUIResponse,
  ErrorCode,
  isNil,
} from '@activepieces/shared';
>>>>>>> b1417bd8

import { ImageDialog } from './image-dialog';
import { Messages, MessagesList } from './messages-list';

export function ChatPage() {
  const { flowId } = useParams();
  const useDraft = useSearchParam(USE_DRAFT_QUERY_PARAM_NAME) === 'true';
  const messagesRef = useRef<HTMLDivElement>(null);
  const formRef = useRef<HTMLFormElement>(null);

  const {
    data: chatUI,
    isLoading,
    isError: isLoadingError,
  } = useQuery<ChatUIResponse | null, Error>({
    queryKey: ['chat', flowId],
    queryFn: () => humanInputApi.getChatUI(flowId!, false),
    enabled: !isNil(flowId),
    staleTime: Infinity,
    retry: false,
  });

  const scrollToBottom = () => {
    setTimeout(() => {
      messagesRef.current?.scrollIntoView({ behavior: 'smooth', block: 'end' });
    }, 100);
  };

  // @ts-expect-error: Adding scrollToBottom to window object for debugging purposes
  window.chat = {
    scrollToBottom,
  };

  const chatId = useRef<string>(nanoid());
  const [messages, setMessages] = useState<Messages>([]);
  const [input, setInput] = useState('');
  const previousInputRef = useRef('');
  const [sendingError, setSendingError] = useState<ApErrorParams | null>(null);
  const [selectedImage, setSelectedImage] = useState<string | null>(null);
  const [imageDialogOpen, setImageDialogOpen] = useState(false);

  const botName =
    chatUI?.props.botName ?? `${chatUI?.platformName ?? 'Activepieces'} Bot`;

  const { mutate: sendMessage, isPending: isSending } = useMutation({
    mutationFn: async ({ isRetrying }: { isRetrying: boolean }) => {
      if (!flowId || !chatId) return null;
      const savedInput = isRetrying ? previousInputRef.current : input;
      previousInputRef.current = savedInput;
      setInput('');
      if (!isRetrying) {
        setMessages([...messages, { role: 'user', content: savedInput }]);
      }
      scrollToBottom();
      return humanInputApi.sendMessage({
        flowId,
        chatId: chatId.current,
        message: savedInput,
        useDraft,
      });
    },
    onSuccess: (result) => {
      if (!result) {
        setSendingError({
          code: ErrorCode.NO_CHAT_RESPONSE,
          params: {},
        });
      } else if ('type' in result) {
        switch (result.type) {
          case FormResultTypes.FILE:
            if ('url' in result.value) {
              const isImage = result.value.mimeType?.startsWith('image/');
              setSendingError(null);
              setMessages([
                ...messages,
                {
                  role: 'bot',
                  content: result.value.url,
                  type: isImage ? 'image' : 'file',
                  mimeType: result.value.mimeType,
                },
              ]);
            }
            break;
          case FormResultTypes.MARKDOWN:
            setSendingError(null);
            setMessages([
              ...messages,
              { role: 'bot', content: result.value, type: 'text' },
            ]);
        }
      }
      scrollToBottom();
    },
    onError: (error: AxiosError) => {
      setSendingError(error.response?.data as ApErrorParams);
      scrollToBottom();
    },
  });

  useEffect(scrollToBottom, [messages, isSending]);

  const onSubmit = (e: React.FormEvent<HTMLFormElement>) => {
    e.preventDefault();
    sendMessage({ isRetrying: false });
  };

  const onKeyDown = (e: React.KeyboardEvent<HTMLTextAreaElement>) => {
    if (e.key === 'Enter' && !e.shiftKey) {
      e.preventDefault();
      if (!isSending && input) {
        onSubmit(e as unknown as React.FormEvent<HTMLFormElement>);
      }
    }
  };

  if (!flowId || isLoadingError) return <Navigate to="/404" />;

  if (isLoading) return <LoadingSpinner />;

  const toggleImageDialog = (imageUrl: string | null) => {
    setImageDialogOpen(!!imageUrl);
    setSelectedImage(imageUrl);
  };

  return (
    <main
      className={cn(
        'flex w-full max-w-3xl flex-col items-center mx-auto py-6',
        messages.length > 0 ? 'h-screen' : 'h-[calc(50vh)]',
      )}
    >
      <MessagesList
        messagesRef={messagesRef}
        messages={messages}
        chatUI={chatUI}
        sendingError={sendingError}
        isSending={isSending}
        flowId={flowId}
        sendMessage={sendMessage}
        setSelectedImage={toggleImageDialog}
      />
      {messages.length === 0 && (
        <div className="flex flex-col items-center justify-center">
          <div className="flex items-center justify-center py-8 ps-4 font-bold">
            <div className="flex flex-col items-center gap-1">
              <ChatBubbleAvatar
                src={chatUI?.platformLogoUrl}
                fallback={<BotIcon className="size-5" />}
              />
              <div className="flex items-center gap-1 justify-center">
                <p className="animate-typing overflow-hidden whitespace-nowrap pr-1 hidden lg:block lg:text-xl text-foreground leading-8">
                  Hi I&apos;m {botName} 👋 What can I help you with today?
                </p>
                <p className="animate-typing-sm overflow-hidden whitespace-nowrap pr-1 lg:hidden text-xl text-foreground leading-8">
                  Hi I&apos;m {botName} 👋
                </p>
                <span className="w-4 h-4 rounded-full animate-blink" />
              </div>
            </div>
          </div>
        </div>
      )}
      <div className="w-full px-4">
        <form
          ref={formRef}
          onSubmit={onSubmit}
          className="relative rounded-full border bg-background"
        >
          <div className="flex items-center justify-between pe-1 pt-0">
            <ChatInput
              autoFocus
              value={input}
              onKeyDown={onKeyDown}
              onChange={(e) => setInput(e.target.value)}
              placeholder="Type your message here..."
            />
            <Button
              disabled={!input || isSending}
              type="submit"
              size="icon"
              className="rounded-full min-w-10 min-h-10"
            >
              <ArrowUpIcon className="w-5 h-5 size-5" />
            </Button>
          </div>
        </form>
      </div>
      <ImageDialog
        open={imageDialogOpen}
        onOpenChange={(open) => {
          setImageDialogOpen(open);
          if (!open) setSelectedImage(null);
        }}
        imageUrl={selectedImage}
      />
    </main>
  );
}<|MERGE_RESOLUTION|>--- conflicted
+++ resolved
@@ -1,50 +1,23 @@
 import { useMutation, useQuery } from '@tanstack/react-query';
 import { AxiosError } from 'axios';
-<<<<<<< HEAD
 import {
   ArrowUpIcon,
   BotIcon,
-  CircleX,
-  Download,
-  RotateCcw
 } from 'lucide-react';
-=======
-import { ArrowUpIcon, BotIcon } from 'lucide-react';
->>>>>>> b1417bd8
 import { nanoid } from 'nanoid';
 import React, { useEffect, useRef, useState } from 'react';
 import { Navigate, useParams } from 'react-router-dom';
 
-import { Badge } from '@/components/ui/badge';
 import { Button } from '@/components/ui/button';
 import { ChatBubbleAvatar } from '@/components/ui/chat/chat-bubble';
 import { ChatInput } from '@/components/ui/chat/chat-input';
-<<<<<<< HEAD
-import { ChatMessageList } from '@/components/ui/chat/chat-message-list';
-import { CopyButton } from '@/components/ui/copy-button';
-import ImageWithFallback from '@/components/ui/image-with-fallback';
 import { FormResultTypes, humanInputApi } from '@/features/human-input/lib/human-input-api';
-import { authenticationSession } from '@/lib/authentication-session';
 import { cn } from '@/lib/utils';
-import { ApErrorParams, ErrorCode, USE_DRAFT_QUERY_PARAM_NAME } from '@activepieces/shared';
+import { ApErrorParams, ChatUIResponse, ErrorCode, USE_DRAFT_QUERY_PARAM_NAME, isNil } from '@activepieces/shared';
 import { useSearchParam } from 'react-use';
-=======
-import { LoadingSpinner } from '@/components/ui/spinner';
-import {
-  FormResultTypes,
-  humanInputApi,
-} from '@/features/human-input/lib/human-input-api';
-import { cn } from '@/lib/utils';
-import {
-  ApErrorParams,
-  ChatUIResponse,
-  ErrorCode,
-  isNil,
-} from '@activepieces/shared';
->>>>>>> b1417bd8
-
 import { ImageDialog } from './image-dialog';
 import { Messages, MessagesList } from './messages-list';
+import { LoadingSpinner } from '@/components/ui/spinner';
 
 export function ChatPage() {
   const { flowId } = useParams();
