import { Static, Type } from '@sinclair/typebox';
import { useMutation, useQuery } from '@tanstack/react-query';
import { AxiosError } from 'axios';
import {
  ArrowUpIcon,
  BotIcon,
  CircleX,
  CopyIcon,
  RotateCcw,
  Download,
} from 'lucide-react';
import { nanoid } from 'nanoid';
import { useEffect, useRef, useState } from 'react';
import Markdown from 'react-markdown';
import { Navigate, useParams } from 'react-router-dom';
import remarkGfm from 'remark-gfm';

import { Button } from '@/components/ui/button';
import {
  ChatBubble,
  ChatBubbleAction,
  ChatBubbleAvatar,
  ChatBubbleMessage,
} from '@/components/ui/chat/chat-bubble';
import { ChatInput } from '@/components/ui/chat/chat-input';
import { ChatMessageList } from '@/components/ui/chat/chat-message-list';
import { FormResultTypes, humanInputApi } from '@/features/human-input/lib/human-input-api';
import { authenticationSession } from '@/lib/authentication-session';
import { cn } from '@/lib/utils';
<<<<<<< HEAD
import { ApErrorParams, ErrorCode, USE_DRAFT_QUERY_PARAM_NAME } from '@activepieces/shared';
import { useSearchParam } from 'react-use';
=======
import { ApErrorParams, ErrorCode } from '@activepieces/shared';
import { Badge } from '@/components/ui/badge';
import ImageWithFallback from '@/components/ui/image-with-fallback';
import { CopyButton } from '@/components/ui/copy-button';
>>>>>>> e26cdea1

const Messages = Type.Array(
  Type.Object({
    role: Type.Union([Type.Literal('user'), Type.Literal('bot')]),
    content: Type.String(),
    type: Type.Optional(Type.Union([Type.Literal('text'), Type.Literal('image'), Type.Literal('file')])),
    mimeType: Type.Optional(Type.String()),
  }),
);
type Messages = Static<typeof Messages>;

export function ChatPage() {
  const { flowId } = useParams();
  const useDraft = useSearchParam(USE_DRAFT_QUERY_PARAM_NAME) === 'true';
  const messagesRef = useRef<HTMLDivElement>(null);
  const formRef = useRef<HTMLFormElement>(null);

  const scrollToBottom = () => {
    messagesRef.current?.scrollIntoView({ behavior: 'smooth', block: 'end' });
  };

  const chatId = useRef<string>(nanoid());
  const [messages, setMessages] = useState<Messages>([]);
  const [input, setInput] = useState('');
  const previousInputRef = useRef('');
  const [error, setError] = useState<ApErrorParams | null>(null);

  const { data: projectId } = useQuery({
    queryKey: ['current-project-id'],
    queryFn: () => authenticationSession.getProjectId(),
  });

  const { mutate: sendMessage, isPending: isLoading } = useMutation({
    mutationFn: async ({ isRetrying }: { isRetrying: boolean }) => {
      if (!flowId || !chatId) return null;
      const savedInput = isRetrying ? previousInputRef.current : input;
      previousInputRef.current = savedInput;
      setInput('');
      if (!isRetrying) {
        setMessages([...messages, { role: 'user', content: savedInput }]);
      }
      scrollToBottom();
      return humanInputApi.sendMessage({
        flowId,
        chatId: chatId.current,
        message: savedInput,
        useDraft,
      });
    },
    onSuccess: (result) => {
      if (!result) {
        setError({
          code: ErrorCode.NO_CHAT_RESPONSE,
          params: {},
        });
      } else if ('type' in result) {
        switch (result.type) {
          case FormResultTypes.FILE:
            if ('url' in result.value) {
              const isImage = result.value.mimeType?.startsWith('image/');
              setMessages([
                ...messages,
                {
                  role: 'bot',
                  content: result.value.url,
                  type: isImage ? 'image' : 'file',
                  mimeType: result.value.mimeType,
                },
              ]);
            }
            break;
          case FormResultTypes.MARKDOWN:
            setMessages([
              ...messages,
              { role: 'bot', content: result.value, type: 'text' },
            ]);
        }
      }
      scrollToBottom();
    },
    onError: (error: AxiosError) => {
      setError(error.response?.data as ApErrorParams);
      scrollToBottom();
    },
  });

  useEffect(scrollToBottom, [messages, isLoading]);

  const onSubmit = (e: React.FormEvent<HTMLFormElement>) => {
    e.preventDefault();
    sendMessage({ isRetrying: false });
  };

  const onKeyDown = (e: React.KeyboardEvent<HTMLTextAreaElement>) => {
    if (e.key === 'Enter' && !e.shiftKey) {
      e.preventDefault();
      if (!isLoading && input) {
        onSubmit(e as unknown as React.FormEvent<HTMLFormElement>);
      }
    }
  };

  if (!flowId) return <Navigate to="/404" />;

  return (
    <main
      className={cn(
        'flex w-full max-w-3xl flex-col items-center mx-auto py-6',
        messages.length > 0 ? 'h-screen' : 'h-[calc(50vh)]',
      )}
    >
      <ChatMessageList ref={messagesRef}>
        {messages.map((message, index) => (
          <ChatBubble
            key={index}
            variant={message.role === 'user' ? 'sent' : 'received'}
            className="flex  items-start"
          >
            {message.role === 'bot' && (
              <ChatBubbleAvatar
                src=""
                fallback={<BotIcon className="size-5" />}
              />
            )}
            <ChatBubbleMessage className="flex gap-2">
              {message.type === 'image' ? (
                <ImageWithFallback
                  src={message.content}
                  alt="Received image"
                  className="max-w-full h-auto rounded-md"
                />
              ) : message.type === 'file' ? (
                <Badge 
                  variant="secondary" 
                  className="cursor-pointer hover:bg-secondary/80"
                  onClick={() => window.open(message.content, '_blank')}
                >
                  <Download className="mr-2 h-4 w-4" /> Download File
                </Badge>
              ) : (
                <Markdown remarkPlugins={[remarkGfm]} className="bg-inherit">
                  {message.content}
                </Markdown>
              )}
            </ChatBubbleMessage>
            {message.role === 'bot' && message.type === 'text' && (
              <CopyButton
                textToCopy={message.content}
                className="size-6 p-1 mt-2"
              />
            )}
          </ChatBubble>
        ))}
        {error && !isLoading && (
          <ChatBubble variant="received">
            <div className="relative">
              <ChatBubbleAvatar
                src=""
                fallback={<BotIcon className="size-5" />}
              />
              <div className="absolute -bottom-[2px] -right-[2px]">
                <CircleX className="size-4 text-destructive" strokeWidth={3} />
              </div>
            </div>
            <ChatBubbleMessage className="text-destructive">
              {formatError(projectId, flowId, error)}
            </ChatBubbleMessage>
            <div className="flex gap-1">
              <ChatBubbleAction
                variant="outline"
                className="size-5 mt-2"
                icon={<RotateCcw className="size-3" />}
                onClick={() => {
                  sendMessage({ isRetrying: true });
                }}
              />
            </div>
          </ChatBubble>
        )}
        {isLoading && (
          <ChatBubble variant="received">
            <ChatBubbleAvatar
              src=""
              fallback={<BotIcon className="size-5" />}
            />
            <ChatBubbleMessage isLoading />
          </ChatBubble>
        )}
      </ChatMessageList>
      {messages.length === 0 && (
        <div className="flex flex-col items-center justify-center py-8">
          <p className="text-lg text-gray-500">
            What can I help you with today?
          </p>
        </div>
      )}
      <div className="w-full px-4">
        <form
          ref={formRef}
          onSubmit={onSubmit}
          className="relative rounded-full border bg-background"
        >
          <div className="flex items-center justify-between pe-1 pt-0">
            <ChatInput
              autoFocus
              value={input}
              onKeyDown={onKeyDown}
              onChange={(e) => setInput(e.target.value)}
              placeholder="Type your message here..."
            />
            <Button
              disabled={!input || isLoading}
              type="submit"
              size="icon"
              className="rounded-full"
            >
              <ArrowUpIcon className="w-5 h-5" />
            </Button>
          </div>
        </form>
      </div>
    </main>
  );
}

const formatError = (
  projectId: string | undefined | null,
  flowId: string,
  error: ApErrorParams,
) => {
  switch (error.code) {
    case ErrorCode.NO_CHAT_RESPONSE:
      if (projectId) {
        return (
          <span>
            No response from the chatbot. Ensure that{' '}
            <strong>Respond on UI (Markdown)</strong> is the final step in{' '}
            <a
              href={`/projects/${projectId}/flows/${flowId}`}
              className="text-primary underline"
              target="_blank"
              rel="noreferrer"
            >
              your flow
            </a>
            .
          </span>
        );
      }
      return (
        <span>
          The chatbot is not responding. It seems there might be an issue with
          how this chat was set up. Please contact the person who shared this
          chat link with you for assistance.
        </span>
      );
    case ErrorCode.FLOW_NOT_FOUND:
      return (
        <span>The chat flow you are trying to access no longer exists.</span>
      );
    case ErrorCode.VALIDATION:
      return <span>{`Validation error: ${error.params.message}`}</span>;
    default:
      return <span>Something went wrong. Please try again.</span>;
  }
};<|MERGE_RESOLUTION|>--- conflicted
+++ resolved
@@ -5,9 +5,8 @@
   ArrowUpIcon,
   BotIcon,
   CircleX,
-  CopyIcon,
-  RotateCcw,
   Download,
+  RotateCcw
 } from 'lucide-react';
 import { nanoid } from 'nanoid';
 import { useEffect, useRef, useState } from 'react';
@@ -15,6 +14,7 @@
 import { Navigate, useParams } from 'react-router-dom';
 import remarkGfm from 'remark-gfm';
 
+import { Badge } from '@/components/ui/badge';
 import { Button } from '@/components/ui/button';
 import {
   ChatBubble,
@@ -24,18 +24,13 @@
 } from '@/components/ui/chat/chat-bubble';
 import { ChatInput } from '@/components/ui/chat/chat-input';
 import { ChatMessageList } from '@/components/ui/chat/chat-message-list';
+import { CopyButton } from '@/components/ui/copy-button';
+import ImageWithFallback from '@/components/ui/image-with-fallback';
 import { FormResultTypes, humanInputApi } from '@/features/human-input/lib/human-input-api';
 import { authenticationSession } from '@/lib/authentication-session';
 import { cn } from '@/lib/utils';
-<<<<<<< HEAD
 import { ApErrorParams, ErrorCode, USE_DRAFT_QUERY_PARAM_NAME } from '@activepieces/shared';
 import { useSearchParam } from 'react-use';
-=======
-import { ApErrorParams, ErrorCode } from '@activepieces/shared';
-import { Badge } from '@/components/ui/badge';
-import ImageWithFallback from '@/components/ui/image-with-fallback';
-import { CopyButton } from '@/components/ui/copy-button';
->>>>>>> e26cdea1
 
 const Messages = Type.Array(
   Type.Object({
