import {
  DefaultErrorFunction,
  SetErrorFunction,
} from '@sinclair/typebox/errors';
import { QueryClient, QueryClientProvider } from '@tanstack/react-query';
import { RouterProvider } from 'react-router-dom';

<<<<<<< HEAD
import { TextInputWithMentions } from '../features/flow-canvas/components/text-input-with-mentions';

import { router } from './router';

=======
import { SocketProvider } from '@/components/socket-provider';
>>>>>>> 0c6a0605
import { ThemeProvider } from '@/components/theme-provider';
import { Toaster } from '@/components/ui/toaster';
import { TooltipProvider } from '@/components/ui/tooltip';

<<<<<<< HEAD
=======
import { InitialDataGuard } from './components/intial-data-guard';
import { router } from './router';

>>>>>>> 0c6a0605
const queryClient = new QueryClient();
let typesFormatsAdded = false;

if (!typesFormatsAdded) {
  SetErrorFunction((error) => {
    return error?.schema?.errorMessage ?? DefaultErrorFunction(error);
  });
  typesFormatsAdded = true;
}

export function App() {
  return (
<<<<<<< HEAD
    <TextInputWithMentions className=" w-full rounded-md border border-input bg-background px-3 py-2 text-sm ring-offset-background file:border-0 file:bg-transparent file:text-sm file:font-medium placeholder:text-muted-foreground focus-visible:outline-none focus-visible:ring-1 focus-visible:ring-ring focus-visible:ring-offset-1 disabled:cursor-not-allowed disabled:opacity-50"></TextInputWithMentions>
    // <QueryClientProvider client={queryClient}>
    //   <TooltipProvider>
    //     <ThemeProvider storageKey="vite-ui-theme">
    //       <RouterProvider router={router} />
    //       <Toaster />
    //     </ThemeProvider>
    //   </TooltipProvider>
    // </QueryClientProvider>
=======
    <SocketProvider>
      <QueryClientProvider client={queryClient}>
        <InitialDataGuard>
          <TooltipProvider>
            <ThemeProvider storageKey="vite-ui-theme">
              <RouterProvider router={router} />
              <Toaster />
            </ThemeProvider>
          </TooltipProvider>
        </InitialDataGuard>
      </QueryClientProvider>
    </SocketProvider>
>>>>>>> 0c6a0605
  );
}

export default App;<|MERGE_RESOLUTION|>--- conflicted
+++ resolved
@@ -5,24 +5,14 @@
 import { QueryClient, QueryClientProvider } from '@tanstack/react-query';
 import { RouterProvider } from 'react-router-dom';
 
-<<<<<<< HEAD
-import { TextInputWithMentions } from '../features/flow-canvas/components/text-input-with-mentions';
-
-import { router } from './router';
-
-=======
 import { SocketProvider } from '@/components/socket-provider';
->>>>>>> 0c6a0605
 import { ThemeProvider } from '@/components/theme-provider';
 import { Toaster } from '@/components/ui/toaster';
 import { TooltipProvider } from '@/components/ui/tooltip';
 
-<<<<<<< HEAD
-=======
 import { InitialDataGuard } from './components/intial-data-guard';
 import { router } from './router';
 
->>>>>>> 0c6a0605
 const queryClient = new QueryClient();
 let typesFormatsAdded = false;
 
@@ -35,17 +25,6 @@
 
 export function App() {
   return (
-<<<<<<< HEAD
-    <TextInputWithMentions className=" w-full rounded-md border border-input bg-background px-3 py-2 text-sm ring-offset-background file:border-0 file:bg-transparent file:text-sm file:font-medium placeholder:text-muted-foreground focus-visible:outline-none focus-visible:ring-1 focus-visible:ring-ring focus-visible:ring-offset-1 disabled:cursor-not-allowed disabled:opacity-50"></TextInputWithMentions>
-    // <QueryClientProvider client={queryClient}>
-    //   <TooltipProvider>
-    //     <ThemeProvider storageKey="vite-ui-theme">
-    //       <RouterProvider router={router} />
-    //       <Toaster />
-    //     </ThemeProvider>
-    //   </TooltipProvider>
-    // </QueryClientProvider>
-=======
     <SocketProvider>
       <QueryClientProvider client={queryClient}>
         <InitialDataGuard>
@@ -58,7 +37,6 @@
         </InitialDataGuard>
       </QueryClientProvider>
     </SocketProvider>
->>>>>>> 0c6a0605
   );
 }
 
