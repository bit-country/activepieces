import { Navigate, createBrowserRouter } from 'react-router-dom';

import ProjectSettingsLayout from '@/app/project-dashboard/project-settings-layout';

import { FlowsPage } from '../app/routes/flows';
import { authenticationSession } from '../lib/authentication-session';

import { DashboardContainer } from './components/dashboard-container';
import NotFoundPage from './routes/404-page';
import { ChangePasswordPage } from './routes/change-password';
import AppConnectionsPage from './routes/connections';
import { FlowBuilderPage } from './routes/flows/id';
import { ResetPasswordPage } from './routes/forget-password';
import IssuesPage from './routes/issues';
import PlansPage from './routes/plans';
import FlowsRunPage from './routes/runs';
import AlertsPage from './routes/settings/alerts';
import AppearancePage from './routes/settings/appearance';
import PiecesPage from './routes/settings/pieces';
import TeamPage from './routes/settings/team';
import { SignInPage } from './routes/sign-in';
import { SignUpPage } from './routes/sign-up';
<<<<<<< HEAD
=======
import { ShareTemplatePage } from './routes/templates/share-template';
>>>>>>> 91629a63

const AllowOnlyLoggedIn = ({ children }: { children: React.ReactNode }) => {
  if (!authenticationSession.isLoggedIn()) {
    return <Navigate to="/sign-in" replace />;
  }
  return children;
};

export const router = createBrowserRouter([
  {
    path: '/',
    element: <Navigate to="/flows" />,
  },
  {
    path: '/flows',
    element: (
      <DashboardContainer>
        <FlowsPage />
      </DashboardContainer>
    ),
  },
  {
    path: '/flows/:flowId',
    element: (
      <AllowOnlyLoggedIn>
        <FlowBuilderPage />
      </AllowOnlyLoggedIn>
    ),
  },
  {
    path: '/templates/:templateId',
    element: (
      <AllowOnlyLoggedIn>
        <ShareTemplatePage />
      </AllowOnlyLoggedIn>
    ),
  },
  {
    path: '/runs',
    element: (
      <DashboardContainer>
        <FlowsRunPage />
      </DashboardContainer>
    ),
  },
  {
    path: '/issues',
    element: (
      <DashboardContainer>
        <IssuesPage />
      </DashboardContainer>
    ),
  },
  {
    path: '/connections',
    element: (
      <DashboardContainer>
        <AppConnectionsPage />
      </DashboardContainer>
    ),
  },
  {
    path: '/plans',
    element: (
      <DashboardContainer>
        <PlansPage />
      </DashboardContainer>
    ),
  },
  {
    path: '/settings',
    element: (
      <DashboardContainer>
        <Navigate to="/settings/alerts" />
      </DashboardContainer>
    ),
  },
  {
    path: '/forget-password',
    element: <ResetPasswordPage />,
  },
  {
    path: '/reset-password',
    element: <ChangePasswordPage />,
  },
  {
    path: '/sign-in',
    element: <SignInPage />,
  },
  {
    path: '/sign-up',
    element: <SignUpPage />,
  },
  {
    path: '/settings/alerts',
    element: (
      <DashboardContainer>
        <ProjectSettingsLayout>
          <AlertsPage></AlertsPage>
        </ProjectSettingsLayout>
      </DashboardContainer>
    ),
  },
  {
    path: '/settings/appearance',
    element: (
      <DashboardContainer>
        <ProjectSettingsLayout>
          <AppearancePage></AppearancePage>
        </ProjectSettingsLayout>
      </DashboardContainer>
    ),
  },
  {
    path: '/settings/pieces',
    element: (
      <DashboardContainer>
        <ProjectSettingsLayout>
          <PiecesPage></PiecesPage>
        </ProjectSettingsLayout>
      </DashboardContainer>
    ),
  },
  {
    path: '/settings/team',
    element: (
      <DashboardContainer>
        <ProjectSettingsLayout>
          <TeamPage></TeamPage>
        </ProjectSettingsLayout>
      </DashboardContainer>
    ),
  },
  {
    path: '/*',
    element: (
      <DashboardContainer>
        <Navigate to="/flows" replace />
      </DashboardContainer>
    ),
  },
  {
    path: '/404',
    element: <NotFoundPage />,
  },
]);<|MERGE_RESOLUTION|>--- conflicted
+++ resolved
@@ -20,10 +20,7 @@
 import TeamPage from './routes/settings/team';
 import { SignInPage } from './routes/sign-in';
 import { SignUpPage } from './routes/sign-up';
-<<<<<<< HEAD
-=======
 import { ShareTemplatePage } from './routes/templates/share-template';
->>>>>>> 91629a63
 
 const AllowOnlyLoggedIn = ({ children }: { children: React.ReactNode }) => {
   if (!authenticationSession.isLoggedIn()) {
