import { useEffect, useMemo } from 'react';
import {
  Navigate,
  RouterProvider,
  createBrowserRouter,
  createMemoryRouter,
  useLocation,
} from 'react-router-dom';

import { PageTitle } from '@/app/components/page-title';
import PlatformSettingsLayout from '@/app/components/platform-settings-layout';
import ProjectSettingsLayout from '@/app/components/project-settings-layout';
import { EmbedPage } from '@/app/routes/embed';
import AnalyticsPage from '@/app/routes/platform/analytics';
import { PlatformPiecesPage } from '@/app/routes/platform/pieces';
import { ApiKeysPage } from '@/app/routes/platform/settings/api-keys';
import { BrandingPage } from '@/app/routes/platform/settings/branding';
import { SigningKeysPage } from '@/app/routes/platform/settings/signing-keys';
import { SSOPage } from '@/app/routes/platform/settings/sso';
import { RedirectPage } from '@/app/routes/redirect';
import { FlowRunsPage } from '@/app/routes/runs';
import { ProjectPiecesPage } from '@/app/routes/settings/pieces';
import { SwitchToBetaPage } from '@/app/routes/switch-to-beta';
import { useEmbedding } from '@/components/embed-provider';
import { VerifyEmail } from '@/features/authentication/components/verify-email';
import { AcceptInvitation } from '@/features/team/component/accept-invitation';
import {
  ActivepiecesClientEventName,
  ActivepiecesVendorEventName,
  ActivepiecesVendorRouteChanged,
} from 'ee-embed-sdk';

import { FlowsPage } from '../app/routes/flows';

import { AllowOnlyLoggedInUserOnlyGuard } from './components/allow-logged-in-user-only-guard';
import { DashboardContainer } from './components/dashboard-container';
import { PlatformAdminContainer } from './components/platform-admin-container';
import NotFoundPage from './routes/404-page';
import { ChangePasswordPage } from './routes/change-password';
import AppConnectionsPage from './routes/connections';
import { FlowBuilderPage } from './routes/flows/id';
import { ResetPasswordPage } from './routes/forget-password';
import { FormPage } from './routes/forms';
import IssuesPage from './routes/issues';
import PlansPage from './routes/plans';
import AuditLogsPage from './routes/platform/audit-logs';
import ProjectsPage from './routes/platform/projects';
import TemplatesPage from './routes/platform/templates';
import UsersPage from './routes/platform/users';
import { FlowRunPage } from './routes/runs/id';
import AlertsPage from './routes/settings/alerts';
import AppearancePage from './routes/settings/appearance';
import GeneralPage from './routes/settings/general';
import { GitSyncPage } from './routes/settings/git-sync';
import TeamPage from './routes/settings/team';
import { SignInPage } from './routes/sign-in';
import { SignUpPage } from './routes/sign-up';
import { ShareTemplatePage } from './routes/templates/share-template';
<<<<<<< HEAD
import { RedirectPage } from '@/app/routes/redirect';
import AIProvidersPage from '@/app/routes/platform/ai-providers';
=======
>>>>>>> cdc0d3e8

const SettingsRerouter = () => {
  const { hash } = useLocation();
  const fragmentWithoutHash = hash.slice(1).toLowerCase();
  return fragmentWithoutHash ? (
    <Navigate to={`/settings/${fragmentWithoutHash}`} replace />
  ) : (
    <Navigate to="/settings/general" replace />
  );
};
const routes = [
  {
    path: '/embed',
    element: <EmbedPage></EmbedPage>,
  },
  {
    // TODO remove after react is launched
    path: '/switch-to-beta',
    element: <SwitchToBetaPage />,
  },
  {
    path: '/flows',
    element: (
      <DashboardContainer>
        <PageTitle title="Flows">
          <FlowsPage />
        </PageTitle>
      </DashboardContainer>
    ),
  },
  {
    path: '/flows/:flowId',
    element: (
      <AllowOnlyLoggedInUserOnlyGuard>
        <PageTitle title="Builder">
          <FlowBuilderPage />
        </PageTitle>
      </AllowOnlyLoggedInUserOnlyGuard>
    ),
  },
  {
    path: '/forms/:flowId',
    element: (
      <PageTitle title="Forms">
        <FormPage />
      </PageTitle>
    ),
  },
  {
    path: '/runs/:runId',
    element: (
      <AllowOnlyLoggedInUserOnlyGuard>
        <PageTitle title="Flow Run">
          <FlowRunPage />
        </PageTitle>
      </AllowOnlyLoggedInUserOnlyGuard>
    ),
  },
  {
    path: '/templates/:templateId',
    element: (
      <AllowOnlyLoggedInUserOnlyGuard>
        <PageTitle title="Share Template">
          <ShareTemplatePage />
        </PageTitle>
      </AllowOnlyLoggedInUserOnlyGuard>
    ),
  },
  {
    path: '/runs',
    element: (
      <DashboardContainer>
        <PageTitle title="Runs">
          <FlowRunsPage />
        </PageTitle>
      </DashboardContainer>
    ),
  },
  {
    path: '/issues',
    element: (
      <DashboardContainer>
        <PageTitle title="Issues">
          <IssuesPage />
        </PageTitle>
      </DashboardContainer>
    ),
  },
  {
    path: '/connections',
    element: (
      <DashboardContainer>
        <PageTitle title="Connections">
          <AppConnectionsPage />
        </PageTitle>
      </DashboardContainer>
    ),
  },
  {
    path: '/plans',
    element: (
      <DashboardContainer>
        <PageTitle title="Plans">
          <PlansPage />
        </PageTitle>
      </DashboardContainer>
    ),
  },
  {
    path: '/settings',
    element: (
      <DashboardContainer>
        <SettingsRerouter></SettingsRerouter>
      </DashboardContainer>
    ),
  },
  {
    path: '/forget-password',
    element: (
      <PageTitle title="Forget Password">
        <ResetPasswordPage />
      </PageTitle>
    ),
  },
  {
    path: '/reset-password',
    element: (
      <PageTitle title="Reset Password">
        <ChangePasswordPage />
      </PageTitle>
    ),
  },
  {
    path: '/sign-in',
    element: (
      <PageTitle title="Sign In">
        <SignInPage />
      </PageTitle>
    ),
  },
  {
    path: '/verify-email',
    element: (
      <PageTitle title="Verify Email">
        <VerifyEmail />
      </PageTitle>
    ),
  },
  {
    path: '/sign-up',
    element: (
      <PageTitle title="Sign Up">
        <SignUpPage />
      </PageTitle>
    ),
  },
  {
    path: '/settings/alerts',
    element: (
      <DashboardContainer>
        <ProjectSettingsLayout>
          <PageTitle title="Alerts">
            <AlertsPage />
          </PageTitle>
        </ProjectSettingsLayout>
      </DashboardContainer>
    ),
  },
  {
    path: '/settings/appearance',
    element: (
      <DashboardContainer>
        <ProjectSettingsLayout>
          <PageTitle title="Appearance">
            <AppearancePage />
          </PageTitle>
        </ProjectSettingsLayout>
      </DashboardContainer>
    ),
  },
  {
    path: '/settings/general',
    element: (
      <DashboardContainer>
        <ProjectSettingsLayout>
          <PageTitle title="General">
            <GeneralPage />
          </PageTitle>
        </ProjectSettingsLayout>
      </DashboardContainer>
    ),
  },
  {
    path: '/settings/pieces',
    element: (
      <DashboardContainer>
        <ProjectSettingsLayout>
          <PageTitle title="Pieces">
            <ProjectPiecesPage />
          </PageTitle>
        </ProjectSettingsLayout>
      </DashboardContainer>
    ),
  },

  {
    path: '/settings/team',
    element: (
      <DashboardContainer>
        <ProjectSettingsLayout>
          <PageTitle title="Team">
            <TeamPage />
          </PageTitle>
        </ProjectSettingsLayout>
      </DashboardContainer>
    ),
  },
  {
    path: '/team',
    element: <Navigate to="/settings/team" replace></Navigate>,
  },
  {
    path: '/settings/git-sync',
    element: (
      <DashboardContainer>
        <ProjectSettingsLayout>
          <PageTitle title="Git Sync">
            <GitSyncPage />
          </PageTitle>
        </ProjectSettingsLayout>
      </DashboardContainer>
    ),
  },

  {
    path: '/invitation',
    element: (
      <PageTitle title="Accept Invitation">
        <AcceptInvitation />
      </PageTitle>
    ),
  },

  {
    path: '/404',
    element: (
      <PageTitle title="Not Found">
        <NotFoundPage />
      </PageTitle>
    ),
  },
  {
    path: '/platform/audit-logs',
    element: (
      <PlatformAdminContainer>
        <PageTitle title="Audit Logs">
          <AuditLogsPage />
        </PageTitle>
      </PlatformAdminContainer>
    ),
  },
  {
    path: '/platform/pieces',
    element: (
      <PlatformAdminContainer>
        <PageTitle title="Platform Pieces">
          <PlatformPiecesPage />
        </PageTitle>
      </PlatformAdminContainer>
    ),
  },
  {
    path: '/platform/projects',
    element: (
      <PlatformAdminContainer>
        <PageTitle title="Projects">
          <ProjectsPage />
        </PageTitle>
      </PlatformAdminContainer>
    ),
  },
  {
    path: '/platform/proxy-configs',
    element: (
      <PlatformAdminContainer>
        <PageTitle title="AI Providers">
          <AIProvidersPage />
        </PageTitle>
      </PlatformAdminContainer>
    ),
  },
  {
    path: '/platform/analytics',
    element: (
      <PlatformAdminContainer>
        <PageTitle title="Analytics">
          <AnalyticsPage />
        </PageTitle>
      </PlatformAdminContainer>
    ),
  },
  {
    path: '/platform/templates',
    element: (
      <PlatformAdminContainer>
        <PageTitle title="Templates">
          <TemplatesPage />
        </PageTitle>
      </PlatformAdminContainer>
    ),
  },
  {
    path: '/platform/users',
    element: (
      <PlatformAdminContainer>
        <PageTitle title="Users">
          <UsersPage />
        </PageTitle>
      </PlatformAdminContainer>
    ),
  },
  {
    path: '/platform',
    element: (
      <PlatformAdminContainer>
        <PageTitle title="Platform">
          <Navigate to="/platform/analytics" />
        </PageTitle>
      </PlatformAdminContainer>
    ),
  },
  {
    path: '/platform/settings/branding',
    element: (
      <PlatformAdminContainer>
        <PlatformSettingsLayout>
          <PageTitle title="Branding">
            <BrandingPage />
          </PageTitle>
        </PlatformSettingsLayout>
      </PlatformAdminContainer>
    ),
  },
  {
    path: '/platform/settings/api-keys',
    element: (
      <PlatformAdminContainer>
        <PlatformSettingsLayout>
          <PageTitle title="API Keys">
            <ApiKeysPage />
          </PageTitle>
        </PlatformSettingsLayout>
      </PlatformAdminContainer>
    ),
  },
  {
    path: '/platform/settings/signing-keys',
    element: (
      <PlatformAdminContainer>
        <PlatformSettingsLayout>
          <PageTitle title="Signing Keys">
            <SigningKeysPage />
          </PageTitle>
        </PlatformSettingsLayout>
      </PlatformAdminContainer>
    ),
  },
  {
    path: '/platform/settings/sso',
    element: (
      <PlatformAdminContainer>
        <PlatformSettingsLayout>
          <PageTitle title="SSO">
            <SSOPage />
          </PageTitle>
        </PlatformSettingsLayout>
      </PlatformAdminContainer>
    ),
  },
  {
    path: '/platform/settings',
    element: (
      <PlatformAdminContainer>
        <PageTitle title="Platform Settings">
          <Navigate to="/platform/settings/branding" replace />
        </PageTitle>
      </PlatformAdminContainer>
    ),
  },
  {
    path: '/redirect',
    element: <RedirectPage></RedirectPage>,
  },
  {
    path: '/*',
    element: (
      <PageTitle title="Redirect">
        <Navigate to="/flows" replace />
      </PageTitle>
    ),
  },
];
const ApRouter = () => {
  const { embedState } = useEmbedding();

  const router = useMemo(() => {
    return embedState.isEmbedded
      ? createMemoryRouter(routes, {
          initialEntries: [window.location.pathname],
        })
      : createBrowserRouter(routes);
  }, [embedState.isEmbedded]);

  useEffect(() => {
    if (!embedState.isEmbedded) {
      return;
    }

    const handleVendorRouteChange = (
      event: MessageEvent<ActivepiecesVendorRouteChanged>,
    ) => {
      if (
        event.source === window.parent &&
        event.data.type === ActivepiecesVendorEventName.VENDOR_ROUTE_CHANGED
      ) {
        const targetRoute = event.data.data.vendorRoute;
        router.navigate(targetRoute);
      }
    };

    window.addEventListener('message', handleVendorRouteChange);

    return () => {
      window.removeEventListener('message', handleVendorRouteChange);
    };
  }, [embedState.isEmbedded, router.navigate]);

  useEffect(() => {
    if (!embedState.isEmbedded) {
      return;
    }
    router.subscribe((state) => {
      window.parent.postMessage(
        {
          type: ActivepiecesClientEventName.CLIENT_ROUTE_CHANGED,
          data: {
            route: state.location.pathname,
          },
        },
        '*',
      );
    });
  }, [router, embedState.isEmbedded]);

  return <RouterProvider router={router}></RouterProvider>;
};

export { ApRouter };<|MERGE_RESOLUTION|>--- conflicted
+++ resolved
@@ -56,11 +56,7 @@
 import { SignInPage } from './routes/sign-in';
 import { SignUpPage } from './routes/sign-up';
 import { ShareTemplatePage } from './routes/templates/share-template';
-<<<<<<< HEAD
-import { RedirectPage } from '@/app/routes/redirect';
 import AIProvidersPage from '@/app/routes/platform/ai-providers';
-=======
->>>>>>> cdc0d3e8
 
 const SettingsRerouter = () => {
   const { hash } = useLocation();
