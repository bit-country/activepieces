--- conflicted
+++ resolved
@@ -2,11 +2,13 @@
 import { GlobalBuilderState } from '../model/builder-state.model';
 import { RightSideBarType } from '../../../common/model/enum/right-side-bar-type.enum';
 import { LeftSideBarType } from '../../../common/model/enum/left-side-bar-type.enum';
-<<<<<<< HEAD
-import { AppConnection, Config, Flow, FlowRun } from '@activepieces/shared';
-=======
-import { AppConnection,  Config, Flow, FlowRun, PieceActionSettings } from '@activepieces/shared';
->>>>>>> 95640d14
+import {
+  AppConnection,
+  Config,
+  Flow,
+  FlowRun,
+  PieceActionSettings,
+} from '@activepieces/shared';
 import { TabState } from '../model/tab-state';
 import { ViewModeEnum } from '../model/enums/view-mode.enum';
 import { FlowItem } from '../../../common/model/flow-builder/flow-item';
@@ -17,9 +19,9 @@
 import { FlowsState } from '../model/flows-state.model';
 import { CollectionStateEnum } from '../model/enums/collection-state.enum';
 import { ActionType, Collection, TriggerType } from '@activepieces/shared';
-import { ConnectionDropdownItem } from 'packages/frontend/src/app/modules/common/model/dropdown-item.interface';
 import { FlowStructureUtil } from '../../service/flowStructureUtil';
-import { MentionListItem } from 'packages/frontend/src/app/modules/common/components/form-controls/interpolating-text-form-control/utils';
+import { ConnectionDropdownItem } from '../../../common/model/dropdown-item.interface';
+import { MentionListItem } from '../../../common/components/form-controls/interpolating-text-form-control/utils';
 
 export const BUILDER_STATE_NAME = 'builderState';
 
@@ -315,25 +317,17 @@
     );
   }
 );
-<<<<<<< HEAD
-export const selectFlowItemDetailsForConnectorComponents = createSelector(
+export const selectFlowItemDetailsForCustomPiecesActions = createSelector(
   selectAllFlowItemsDetails,
   (state: FlowItemsDetailsState) => {
-    return state.connectorComponentsActionsFlowItemDetails;
-  }
-=======
-export const selectFlowItemDetailsForCustomPiecesActions = createSelector(
-	selectAllFlowItemsDetails,
-	(state: FlowItemsDetailsState) => {
-		return state.customPiecesActionsFlowItemDetails;
-	}
+    return state.customPiecesActionsFlowItemDetails;
+  }
 );
 export const selectFlowItemDetailsForCustomPiecesTriggers = createSelector(
-	selectAllFlowItemsDetails,
-	(state: FlowItemsDetailsState) => {
-		return state.customPiecesTriggersFlowItemDetails;
-	}
->>>>>>> 95640d14
+  selectAllFlowItemsDetails,
+  (state: FlowItemsDetailsState) => {
+    return state.customPiecesTriggersFlowItemDetails;
+  }
 );
 export const selectFlowItemDetailsForConnectorComponentsTriggers =
   createSelector(selectAllFlowItemsDetails, (state: FlowItemsDetailsState) => {
@@ -341,7 +335,6 @@
   });
 
 export const selectFlowItemDetails = (flowItem: FlowItem) =>
-<<<<<<< HEAD
   createSelector(selectAllFlowItemsDetails, (state: FlowItemsDetailsState) => {
     const triggerItemDetails = state.coreTriggerFlowItemsDetails.find(
       (t) => t.type === flowItem.type
@@ -349,13 +342,31 @@
     if (triggerItemDetails) {
       return triggerItemDetails;
     }
+    if (
+      (flowItem.settings as PieceActionSettings)?.pieceName == 'storage' ||
+      (flowItem.settings as PieceActionSettings)?.pieceName == 'http'
+    ) {
+      const details = state.coreFlowItemsDetails.find(
+        (p) =>
+          p.extra?.appName ===
+          (flowItem.settings as PieceActionSettings)?.pieceName
+      );
+      if (!details) {
+        throw new Error(
+          `${
+            (flowItem.settings as PieceActionSettings)?.pieceName
+          } not found in core nor custom pieces details`
+        );
+      }
+      return details;
+    }
     if (flowItem.type === ActionType.PIECE) {
-      return state.connectorComponentsActionsFlowItemDetails.find(
+      return state.customPiecesActionsFlowItemDetails.find(
         (f) => f.extra!.appName === flowItem.settings.pieceName
       );
     }
     if (flowItem.type === TriggerType.PIECE) {
-      return state.connectorComponentsTriggersFlowItemDetails.find(
+      return state.customPiecesTriggersFlowItemDetails.find(
         (f) => f.extra!.appName === flowItem.settings.pieceName
       );
     }
@@ -372,42 +383,6 @@
     }
     return coreItemDetials;
   });
-=======
-	createSelector(selectAllFlowItemsDetails, (state: FlowItemsDetailsState) => {
-		const triggerItemDetails = state.coreTriggerFlowItemsDetails.find(t => t.type === flowItem.type);
-		if (triggerItemDetails) {
-			return triggerItemDetails;
-		}
-		if((flowItem.settings as PieceActionSettings)?.pieceName == 'storage' || (flowItem.settings as PieceActionSettings)?.pieceName == 'http' )
-		{
-			const details = state.coreFlowItemsDetails.find(p => p.extra?.appName === (flowItem.settings as PieceActionSettings)?.pieceName )
-			if(!details)
-			{
-				throw new Error(`${(flowItem.settings as PieceActionSettings)?.pieceName } not found in core nor custom pieces details`)
-			}
-			return details;
-		}
-		debugger;
-		if (flowItem.type === ActionType.PIECE) {
-			return state.customPiecesActionsFlowItemDetails.find(
-				f => f.extra!.appName === flowItem.settings.pieceName
-			);
-		}
-		if (flowItem.type === TriggerType.PIECE) {
-			return state.customPiecesTriggersFlowItemDetails.find(
-				f => f.extra!.appName === flowItem.settings.pieceName
-			);
-		}
-
-		//Core items might contain remote flows so always have them at the end
-		let coreItemDetials = state.coreFlowItemsDetails.find(c => c.type === flowItem.type);
-
-		if (!coreItemDetials) {
-			console.warn(`Flow item details for ${flowItem.displayName} are not currently loaded`);
-		}
-		return coreItemDetials;
-	});
->>>>>>> 95640d14
 
 export const selectConfig = (configKey: string) =>
   createSelector(
@@ -503,7 +478,6 @@
   }
 );
 const selectAppConnectionsForMentionsDropdown = createSelector(
-<<<<<<< HEAD
   selectAllAppConnections,
   (connections: AppConnection[]) => {
     return [...connections].map((c) => {
@@ -515,47 +489,6 @@
     });
   }
 );
-=======
-	selectAllAppConnections,
-	(connections: AppConnection[]) => {
-		return [...connections].map(c => {
-			const result: MentionListItem = {
-				label: c.name,
-				value: `\${connections.${c.name}}`,
-			};
-			return result;
-		});
-	}
-);
-
-
-function findStepLogoUrl(step:FlowItem,flowItemsDetailsState:FlowItemsDetailsState)
-{
-	if(step.type === ActionType.PIECE )
-	{
-		if(step.settings.pieceName === 'storage')
-		{
-			return 'assets/img/custom/piece/storage.png'
-		}
-		return flowItemsDetailsState.customPiecesActionsFlowItemDetails.find(i => i.extra?.appName === step.settings.pieceName)!.logoUrl!;
-	}
-	else if(step.type === TriggerType.PIECE )
-	{
-
-	
-		return flowItemsDetailsState.customPiecesTriggersFlowItemDetails.find(i => i.extra?.appName === step.settings.pieceName)!.logoUrl!;
-	}
-	else 
-	{
-		if(step.type === TriggerType.EMPTY || step.type === TriggerType.SCHEDULE || step.type === TriggerType.WEBHOOK)
-		{
-			const fileName = step.type === TriggerType.EMPTY ? 'emptyTrigger.png' :  step.type === TriggerType.SCHEDULE ? 'schedule.png': 'webhook.png'
-			return 'assets/img/custom/piece/' + fileName;
-		}
-		return 'assets/img/custom/piece/code.png'
-	}
-	
->>>>>>> 95640d14
 
 function findStepLogoUrl(
   step: FlowItem,
@@ -565,11 +498,11 @@
     if (step.settings.pieceName === 'storage') {
       return 'assets/img/custom/piece/storage.png';
     }
-    return flowItemsDetailsState.connectorComponentsActionsFlowItemDetails.find(
+    return flowItemsDetailsState.customPiecesActionsFlowItemDetails.find(
       (i) => i.extra?.appName === step.settings.pieceName
     )!.logoUrl!;
   } else if (step.type === TriggerType.PIECE) {
-    return flowItemsDetailsState.connectorComponentsTriggersFlowItemDetails.find(
+    return flowItemsDetailsState.customPiecesTriggersFlowItemDetails.find(
       (i) => i.extra?.appName === step.settings.pieceName
     )!.logoUrl!;
   } else {
@@ -590,7 +523,6 @@
   }
 }
 export const BuilderSelectors = {
-<<<<<<< HEAD
   selectCurrentCollection,
   selectCurrentCollectionId,
   selectReadOnly,
@@ -626,63 +558,15 @@
   selectAllConfigs,
   selectConfig,
   selectFlowsValidity,
-  selectFlowItemDetailsForConnectorComponents,
+  selectFlowItemDetailsForCustomPiecesActions,
   selectAppConnectionsDropdownOptions,
   selectCurrentCollectionInstance,
   selectIsPublishing,
-  selectFlowItemDetailsForConnectorComponentsTriggers,
+  selectFlowItemDetailsForCustomPiecesTriggers,
   selectAllAppConnections,
   selectAllConfigsForMentionsDropdown,
   selectAllFlowSteps,
   selectAllFlowStepsMetaData,
   selectAllStepsForMentionsDropdown,
   selectAppConnectionsForMentionsDropdown,
-=======
-	selectCurrentCollection,
-	selectCurrentCollectionId,
-	selectReadOnly,
-	selectViewMode,
-	selectCurrentFlowId,
-	selectCurrentFlowRun,
-	selectFlows,
-	selectCurrentTabState,
-	selectFlowSelectedId,
-	selectCurrentFlow,
-	selectCurrentRightSideBar,
-	selectCurrentStep,
-	selectCanPublish,
-	selectCurrentLeftSidebar,
-	selectCurrentLeftSidebarType,
-	selectFlowsCount,
-	selectCurrentStepName,
-	selectCurrentCollectionConfigs,
-	selectCurrentRightSideBarType,
-	selectCurrentFlowRunStatus,
-	selectCurrentDisplayName,
-	selectInstanceRunView,
-	selectCollectionState,
-	selectIsSaving,
-	selectFlow,
-	selectTabState,
-	selectAllFlowItemsDetails,
-	selectFlowItemDetails,
-	selectAllFlowItemsDetailsLoadedState,
-	selectCoreFlowItemsDetails,
-	selectFlowItemDetailsForCoreTriggers,
-	selectCurrentFlowValidity,
-	selectAllConfigs,
-	selectConfig,
-	selectFlowsValidity,
-	selectFlowItemDetailsForCustomPiecesActions,
-	selectAppConnectionsDropdownOptions,
-	selectCurrentCollectionInstance,
-	selectIsPublishing,
-	selectFlowItemDetailsForCustomPiecesTriggers,
-	selectAllAppConnections,
-	selectAllConfigsForMentionsDropdown,
-	selectAllFlowSteps,
-	selectAllFlowStepsMetaData,
-	selectAllStepsForMentionsDropdown,
-	selectAppConnectionsForMentionsDropdown,
->>>>>>> 95640d14
 };