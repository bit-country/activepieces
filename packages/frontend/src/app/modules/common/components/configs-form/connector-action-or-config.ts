--- conflicted
+++ resolved
@@ -30,11 +30,8 @@
 		password: Pick<PieceProperty, "displayName" | "description">,
 		username: Pick<PieceProperty, "displayName" | "description">,
 	}
-<<<<<<< HEAD
 	oAuthProps?: Record<string, Pick<PieceProperty, "displayName" | "description">>
-=======
 	staticDropdownState?: DropdownState<unknown>;
->>>>>>> 7352fcbe
 }
 
 export class PieceProperty {
@@ -50,11 +47,8 @@
 	refreshers?: string[];
 	password?: PieceProperty
 	username?: PieceProperty
-<<<<<<< HEAD
 	props?: Record<string, PieceProperty>
-=======
 	options?: DropdownState<unknown>;
->>>>>>> 7352fcbe
 }
 
 
