--- conflicted
+++ resolved
@@ -48,8 +48,6 @@
     executionOutput: ExecutionOutput
 }
 
-const log = logger.child({ file: 'FlowWorker' })
-
 const extractFlowPieces = (flowVersion: FlowVersion): FlowPiece[] => {
     const pieces: FlowPiece[] = []
     const steps = flowHelper.getAllSteps(flowVersion)
@@ -167,11 +165,10 @@
             await sandbox.clean()
             logger.info(`[${jobData.runId}] Reusing sandbox ${sandbox.boxId} took ${Date.now() - startTime}ms`)
         }
-<<<<<<< HEAD
 
         const input = await generateInput(jobData)
 
-        const executionOutput = await engineHelper.executeFlow(sandbox, input)
+        const { result: executionOutput } = await engineHelper.executeFlow(sandbox, input)
 
         const debugInfo = {
             status: executionOutput.status,
@@ -193,27 +190,16 @@
             flowRunId: jobData.runId,
             logFileId: logsFile.id,
             executionOutput,
-=======
-        const { result: executionOutput } = await engineHelper.executeFlow(sandbox, {
-            flowVersionId: flowVersion.id,
-            projectId: jobData.projectId,
-            triggerPayload: {
-                duration: 0,
-                input: {},
-                output: jobData.payload,
-                status: StepOutputStatus.SUCCEEDED,
-            },
->>>>>>> d8fd88c0
         })
 
-        log.info(`[FlowWorker#executeFlow] flowRunId=${jobData.runId} executionOutputStats=${executionOutput.status} sandboxId=${sandbox.boxId} duration=${Date.now() - startTime} ms`)
+        logger.info(`[FlowWorker#executeFlow] flowRunId=${jobData.runId} executionOutputStats=${executionOutput.status} sandboxId=${sandbox.boxId} duration=${Date.now() - startTime} ms`)
     }
     catch (e: unknown) {
         if (e instanceof ActivepiecesError && (e as ActivepiecesError).error.code === ErrorCode.EXECUTION_TIMEOUT) {
             await flowRunService.finish(jobData.runId, ExecutionOutputStatus.TIMEOUT, null, 1)
         }
         else {
-            log.error(e, `[${jobData.runId}] Error executing flow`)
+            logger.error(e, `[${jobData.runId}] Error executing flow`)
             captureException(e as Error)
             await flowRunService.finish(jobData.runId, ExecutionOutputStatus.INTERNAL_ERROR, null, 0)
         }
@@ -229,7 +215,7 @@
     projectId: ProjectId,
     flowVersion: FlowVersion,
 ): Promise<void> {
-    log.info(`[${flowVersion.id}] Acquiring flow lock to build codes`)
+    logger.info(`[${flowVersion.id}] Acquiring flow lock to build codes`)
     const flowLock = await acquireLock({
         key: flowVersion.id,
         timeout: 60000,
@@ -250,7 +236,7 @@
 
     }
     finally {
-        log.info(`[${flowVersion.id}] Releasing flow lock`)
+        logger.info(`[${flowVersion.id}] Releasing flow lock`)
         await flowLock.release()
     }
 
@@ -275,7 +261,7 @@
 
 const getArtifactFile = async (projectId: ProjectId, codeActionSettings: CodeActionSettings): Promise<File> => {
     if (codeActionSettings.artifactPackagedId === undefined) {
-        log.info(`Building package for file id ${codeActionSettings.artifactSourceId}`)
+        logger.info(`Building package for file id ${codeActionSettings.artifactSourceId}`)
 
         const sourceId = codeActionSettings.artifactSourceId
 
