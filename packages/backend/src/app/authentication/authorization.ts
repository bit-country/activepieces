--- conflicted
+++ resolved
@@ -15,7 +15,6 @@
     done()
 }
 
-<<<<<<< HEAD
 export const allowWorkersOrQueryTokens: onRequestHookHandler = async (request, _res) => {
     const query: {
         token: string
@@ -28,13 +27,13 @@
     } else if (query.token) {
         request.principal = await accessTokenManager.extractPrincipal(query.token);
     }
-=======
+}
+
 export function extractResourceName(url: string): string | undefined {
     const resourceRegex = /\/v1\/(.+?)(\/|$)/
     const resourceMatch = url.match(resourceRegex)
     const resource = resourceMatch ? resourceMatch[1] : undefined
     return resource
->>>>>>> ec51a4ce
 }
 
 /**
