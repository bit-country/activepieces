--- conflicted
+++ resolved
@@ -19,11 +19,8 @@
             response = await claimWithCloud({
                 pieceName: request.appName,
                 code: request.value.code,
-<<<<<<< HEAD
-                edition: await getEdition()
-=======
-                codeVerifier: request.value.code_challenge,
->>>>>>> c7719952
+                edition: await getEdition(),
+                codeVerifier: request.value.code_challenge
             })
             break;
         case AppConnectionType.OAUTH2:
@@ -234,12 +231,8 @@
     }
 }
 
-<<<<<<< HEAD
-async function claimWithCloud(request: { pieceName: string; code: string, edition: string }): Promise<unknown> {
-=======
 async function claimWithCloud(request: { 
-    pieceName: string; code: string; codeVerifier: string }): Promise<unknown> {
->>>>>>> c7719952
+    pieceName: string; code: string; codeVerifier: string, edition: string }): Promise<unknown> {
     try {
         return (await axios.post("https://secrets.activepieces.com/claim", request)).data;
     }
