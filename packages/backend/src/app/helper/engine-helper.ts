--- conflicted
+++ resolved
@@ -19,12 +19,9 @@
     ErrorCode,
     ExecuteCodeOperation,
     ExecuteExtractPieceMetadata,
-<<<<<<< HEAD
     ExecuteValidateAuthOperation,
     ExecuteValidateAuthResponse,
-=======
     ApEnvironment,
->>>>>>> eb90cad0
 } from '@activepieces/shared'
 import { Sandbox, sandboxManager } from '../workers/sandbox'
 import { system } from './system/system'
@@ -313,7 +310,7 @@
 
     async extractPieceMetadata(operation: ExecuteExtractPieceMetadata): Promise<EngineHelperResponse<EngineHelperExtractPieceInformation>> {
         logger.info(operation, '[EngineHelper#ExecuteExtractPieceMetadata] operation')
-        const sandbox = await sandboxManager.obtainSandbox(apId()) 
+        const sandbox = await sandboxManager.obtainSandbox(apId())
         await sandbox.recreate()
         const packages: Record<string, string> = {}
         packages[operation.pieceName] = operation.pieceVersion
