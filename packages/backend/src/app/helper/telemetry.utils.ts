--- conflicted
+++ resolved
@@ -50,12 +50,7 @@
     const edition = await getEdition();
     return {
         activepiecesVersion: currentVersion,
-<<<<<<< HEAD
-        activepieces_environment: system.get(SystemProp.ENVIRONMENT),
-        edition: edition,
-=======
         activepiecesEnvironment: system.get(SystemProp.ENVIRONMENT),
         activepiecesEdition: edition,
->>>>>>> 38302592
     }
 }