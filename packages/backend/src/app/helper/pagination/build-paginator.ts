--- conflicted
+++ resolved
@@ -8,30 +8,16 @@
     order?: Order | 'ASC' | 'DESC'
 }
 
-<<<<<<< HEAD
 export type PaginationOptions<Entity> = {
     entity: EntitySchema<Entity>
     alias?: string
     query?: PagingQuery
-    paginationKeys: Array<Extract<keyof Entity, string>>
 }
 
 export function buildPaginator<Entity extends ObjectLiteral>(options: PaginationOptions<Entity>): Paginator<Entity> {
-    const { entity, query = {}, alias = entity.options.name.toLowerCase(), paginationKeys } = options
+    const { entity, query = {}, alias = entity.options.name.toLowerCase() } = options
 
-    const paginator = new Paginator(entity, paginationKeys)
-=======
-export interface PaginationOptions<Entity> {
-  entity: EntitySchema<Entity>;
-  alias?: string;
-  query?: PagingQuery;
-}
-
-export function buildPaginator<Entity extends ObjectLiteral>(options: PaginationOptions<Entity>): Paginator<Entity> {
-    const { entity, query = {}, alias = entity.options.name.toLowerCase() } = options;
-
-    const paginator = new Paginator<Entity>(entity);
->>>>>>> 9b4e2f78
+    const paginator = new Paginator<Entity>(entity)
 
     paginator.setAlias(alias)
 
