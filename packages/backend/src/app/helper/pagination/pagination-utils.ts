--- conflicted
+++ resolved
@@ -13,10 +13,9 @@
     if (value === null) return null
 
     switch (type) {
-<<<<<<< HEAD
         case 'timestamp with time zone':
         case 'date': {
-            return (value as Date).getTime().toString()
+            return new Date(value as string).valueOf().toString()
         }
         case 'number': {
             return `${value}`
@@ -25,19 +24,6 @@
             return encodeURIComponent(value as string)
         }
         case 'object': {
-=======
-    case "timestamp with time zone":
-    case "date": {
-        return new Date(value).valueOf().toString();
-    }
-    case "number": {
-        return `${value}`;
-    }
-    case "string": {
-        return encodeURIComponent(value);
-    }
-    case "object": {
->>>>>>> 9b4e2f78
         /**
        * if reflection type is Object, check whether an object is a date.
        * see: https://github.com/rbuckton/reflect-metadata/issues/84
@@ -57,32 +43,18 @@
 
 export function decodeByType(type: string, value: string): string | number | Date {
     switch (type) {
-<<<<<<< HEAD
         case 'object':
         case 'timestamp with time zone':
         case 'date': {
             const timestamp = parseInt(value, 10)
-
             if (Number.isNaN(timestamp)) {
                 throw new Error('date column in cursor should be a valid timestamp')
             }
-
-            return new Date(timestamp)
+            return new Date(timestamp).toISOString()
         }
 
         case 'number': {
             const num = parseFloat(value)
-=======
-    case "object":
-    case "timestamp with time zone":
-    case "date": {
-        const timestamp = parseInt(value, 10);
-        if (Number.isNaN(timestamp)) {
-            throw new Error("date column in cursor should be a valid timestamp");
-        }
-        return new Date(timestamp).toISOString();
-    }
->>>>>>> 9b4e2f78
 
             if (Number.isNaN(num)) {
                 throw new Error('number column in cursor should be a valid number')
