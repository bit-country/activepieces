import { DataSource, MigrationInterface } from 'typeorm'
import { system } from '../helper/system/system'
import { SystemProp } from '../helper/system/system-prop'
import { TlsOptions } from 'node:tls'
import { FlowAndFileProjectId1674788714498 } from './migration/postgres/1674788714498-FlowAndFileProjectId'
import { initializeSchema1676238396411 } from './migration/postgres/1676238396411-initialize-schema'
import { removeStoreAction1676649852890 } from './migration/postgres/1676649852890-remove-store-action'
import { encryptCredentials1676505294811 } from './migration/postgres/1676505294811-encrypt-credentials'
import { billing1677286751592 } from './migration/postgres/1677286751592-billing'
import { addVersionToPieceSteps1677521257188 } from './migration/postgres/1677521257188-add-version-to-piece-steps'
import { productEmbed1677894800372 } from './migration/postgres/1677894800372-product-embed'
import { addtriggerevents1678621361185 } from './migration/postgres/1678621361185-addtriggerevents'
import { removeCollectionVersion1678492809093 } from './migration/postgres/1678492809093-removeCollectionVersion'
import { addEventRouting1678382946390 } from './migration/postgres/1678382946390-add-event-routing'
import { bumpFixPieceVersions1678928503715 } from './migration/postgres/1678928503715-bump-fix-piece-versions'
import { migrateSchedule1679014156667 } from './migration/postgres/1679014156667-migrate-schedule'
import { addNotificationsStatus1680563747425 } from './migration/postgres/1680563747425-add-notifications-status'
import { AddInputUiInfo1681107443963 } from './migration/postgres/1681107443963-AddInputUiInfo'
import { CreateWebhookSimulationSchema1680698259291 } from './migration/postgres/1680698259291-create-webhook-simulation-schema'
import { RemoveCollections1680986182074 } from './migration/postgres/1680986182074-RemoveCollections'
import { StoreAllPeriods1681019096716 } from './migration/postgres/1681019096716-StoreAllPeriods'
import { AllowNullableStoreEntryAndTrigger1683040965874 } from './migration/postgres/1683040965874-allow-nullable-store-entry'
import { RenameNotifications1683195711242 } from './migration/postgres/1683195711242-rename-notifications'
import { ListFlowRunsIndices1683199709317 } from './migration/postgres/1683199709317-list-flow-runs-indices'
import { ProjectNotifyStatusNotNull1683458275525 } from './migration/postgres/1683458275525-project-notify-status-not-null'
import { FlowRunPauseMetadata1683552928243 } from './migration/postgres/1683552928243-flow-run-pause-metadata'
import { ChangeVariableSyntax1683898241599 } from './migration/postgres/1683898241599-ChangeVariableSyntax'
import { PieceMetadata1685537054805 } from './migration/postgres/1685537054805-piece-metadata'
import { AddProjectIdToPieceMetadata1686090319016 } from './migration/postgres/1686090319016-AddProjectIdToPieceMetadata'
import { UnifyPieceName1686138629812 } from './migration/postgres/1686138629812-unifyPieceName'
import { AddScheduleOptions1687384796637 } from './migration/postgres/1687384796637-AddScheduleOptions'
import { AddAuthToPiecesMetadata1688922241747 } from './migration/postgres//1688922241747-AddAuthToPiecesMetadata'
import { AddUpdatedByInFlowVersion1689292797727 } from './migration/postgres/1689292797727-AddUpdatedByInFlowVersion'
import { AddTasksToRun1689351564290 } from './migration/postgres/1689351564290-AddTasksToRun'
import { commonProperties } from './database-connection'
import { AddAppConnectionTypeToTopLevel1691703023866 } from './migration/postgres/1691703023866-add-app-connection-type-to-top-level'
import { AddTagsToRun1692106375081 } from './migration/postgres/1692106375081-AddTagsToRun'
import { AddFileToPostgres1693004806926 } from './migration/postgres/1693004806926-AddFileToPostgres'
import { AddStatusToConnections1693402930301 } from './migration/postgres/1693402930301-AddStatusToConnections'
import { AddUserMetaInformation1693850082449 } from './migration/postgres/1693850082449-AddUserMetaInformation'
import { FixPieceMetadataOrderBug1694367186954 } from './migration/postgres/1694367186954-fix-piece-metadata-order-bug'
import { Chatbot1694902537040 } from './migration/postgres/1694902537040-Chatbot'
import { FileTypeCompression1694691554696 } from './migration/postgres/1694691554696-file-type-compression'
import { AddPieceTypeAndPackageTypeToPieceMetadata1695992551156 } from './migration/postgres/1695992551156-add-piece-type-and-package-type-to-piece-metadata'
import { AddPieceTypeAndPackageTypeToFlowVersion1696245170061 } from './migration/common/1696245170061-add-piece-type-and-package-type-to-flow-version'
import { AddPieceTypeAndPackageTypeToFlowTemplate1696245170062 } from './migration/common/1696245170062-add-piece-type-and-package-type-to-flow-template'
import { AddVisibilityStatusToChatbot1695719749099 } from './migration/postgres/1695719749099-AddVisibilityStatusToChatbot'
import { ApEdition, ApEnvironment } from '@activepieces/shared'
import { getEdition } from '../helper/secret-helper'
import { AddDatasourcesLimit1695916063833 } from '../ee/database/migrations/postgres/1695916063833-AddDatasourcesLimit'
import { MakeStripeSubscriptionNullable1685053959806 } from '../ee/database/migrations/postgres/1685053959806-MakeStripeSubscriptionNullable'
import { AddTemplates1685538145476 } from '../ee/database/migrations/postgres/1685538145476-addTemplates'
import { AddFeaturedDescriptionAndFlagToTemplates1694604120205 } from '../ee/database/migrations/postgres/1694604120205-AddFeaturedDescriptionAndFlagToTemplates'
import { ModifyBilling1694902537045 } from '../ee/database/migrations/postgres/1694902537045-ModifyBilling'
import { FlowTemplateAddUserIdAndImageUrl1694379223109 } from '../ee/database/migrations/postgres/1694379223109-flow-template-add-user-id-and-image-url'
import { ProjectMemberRelations1694381968985 } from '../ee/database/migrations/postgres/1694381968985-project-member-relations'
import { AddReferral1690459469381 } from '../ee/database/migrations/postgres/1690459469381-AddReferral'
import { RemoveCalculatedMetrics1689806173642 } from '../ee/database/migrations/postgres/1689806173642-RemoveCalculatedMetrics'
import { AddTasksPerDays1689336533370 } from '../ee/database/migrations/postgres/1689336533370-AddTasksPerDays'
import { AddProjectMembers1689177797092 } from '../ee/database/migrations/postgres/1689177797092-AddProjectMembers'
import { AddAppSumo1688943462327 } from '../ee/database/migrations/postgres/1688943462327-AddAppSumo'
import { AddBillingParameters1688739844617 } from '../ee/database/migrations/postgres/1688739844617-AddBillingParameters'
import { AddProjectIdToTemplate1688083336934 } from '../ee/database/migrations/postgres/1688083336934-AddProjectIdToTemplate'
import { AddPinnedOrder1686154285890 } from '../ee/database/migrations/postgres/1686154285890-add_pinned_order'
import { AddPinnedAndBlogUrlToTemplates1686133672743 } from '../ee/database/migrations/postgres/1686133672743-AddPinnedAndBlogUrlToTemplates'
import { ChangeToJsonToKeepKeysOrder1685991260335 } from '../ee/database/migrations/postgres/1685991260335-ChangeToJsonToPeserveKeys'
import { AddArchiveIdToPieceMetadata1696950789636 } from './migration/postgres/1696950789636-add-archive-id-to-piece-metadata'
import { AddPlatform1697717995884 } from '../ee/database/migrations/postgres/1697717995884-add-platform'
import { StoreCodeInsideFlow1697969398200 } from './migration/common/1697969398200-store-code-inside-flow'
import { AddPlatformToProject1698065083750 } from './migration/postgres/1698065083750-add-platform-to-project'
import { AddCustomDomain1698077078271 } from '../ee/database/migrations/postgres/1698077078271-AddCustomDomain'
import { AddTerminationReason1698323987669 } from './migration/postgres/1698323987669-AddTerminationReason'
import { AddSigningKey1698602417745 } from './migration/postgres/1698602417745-add-signing-key'
import { ManagedAuthnInitial1698700720482 } from './migration/postgres/1698700720482-managed-authn-initial'
import { AddDisplayNameToSigningKey1698698190965 } from './migration/postgres/1698698190965-AddDisplayNameToSigningKey'
import { AddOAuth2AppEntiity1699221414907 } from './migration/postgres/1699221414907-AddOAuth2AppEntiity'
import { AddFilteredPiecesToPlatform1699281870038 } from './migration/postgres/1699281870038-add-filtered-pieces-to-platform'
import { AddSmtpAndPrivacyUrlToPlatform1699491705906 } from './migration/postgres/1699491705906-AddSmtpAndPrivacyUrlToPlatform'
import { RemoveUnusedFieldsinBilling1700132368636 } from './migration/postgres/1700132368636-RemoveUnusedFieldsinBilling'
import { UpdateUserStatusRenameShadowToInvited1699818680567 } from './migration/common/1699818680567-update-user-status-rename-shadow-to-invited'
import { AddPlatformIdToUser1699901161457 } from './migration/postgres/1699901161457-add-platform-id-to-user'
import { AddOtpEntity1700396157624 } from './migration/postgres/1700396157624-add-otp-entity'
import { AddPlatformDefaultLanguage1700406308445 } from './migration/postgres/1700406308445-AddPlatformDefaultLanguage'
import { AddPlatformIdToPieceMetadata1700522340280 } from './migration/postgres/1700522340280-AddPlatformIdToPieceMetadata'
import { MakeStripeCustomerIdNullable1700751925992 } from './migration/postgres/1700751925992-MakeStripeCustomerIdNullable'
import { AddStateToOtp1701084418793 } from './migration/postgres/1701084418793-add-state-to-otp'
import { AddPartialUniqueIndexForEmailAndPlatformIdIsNull1701096458822 } from './migration/common/1701096458822-add-partial-unique-index-for-email-and-platform-id-is-null'
import { MigrateEeUsersToOldestPlatform1701261357197 } from './migration/postgres/1701261357197-migrate-ee-users-to-oldest-platform'
import { ModifyProjectMembersAndRemoveUserId1701647565290 } from './migration/postgres/1701647565290-ModifyProjectMembersAndRemoveUserId'
import { AddApiKeys1701716639135 } from './migration/postgres/1701716639135-AddApiKeys'
import { AddEmbeddingFeatureToPlatform1701794452891 } from './migration/postgres/1701794452891-AddEmbeddingFeatureToPlatform'
import { AddPlatformIdToFile1701807681821 } from './migration/postgres/1701807681821-AddPlatformIdToFile'
import { AddPlatformIdToFlowTemplates1703411318826 } from './migration/postgres/1703411318826-AddPlatformIdToFlowTemplates'
import { RemoveFlowInstance1702379794665 } from './migration/postgres/1702379794665-remove-flow-instance'
import { RenameAppNameToPieceName1703711596105 } from './migration/postgres/1703711596105-RenameAppNameToPieceName'
import { AddVerifiedAndChangeStatus1703769034497 } from './migration/postgres/1703769034497-AddVerifiedAndChangeStatus'
<<<<<<< HEAD
import { AddAuthOptionsToPlatform1704667304953 } from './migration/postgres/1704667304953-AddAuthOptionsToPlatform'
import { AddEnableEmailAuthToPlatform1704797979825 } from './migration/postgres/1704797979825-AddEnableEmailAuthToPlatform'
=======
import { AddGitSyncEnabledToPlatform1704636362533 } from './migration/postgres/1704636362533-AddGitSyncEnabledToPlatform'
import { AddGitRepoMigrationPostgres1704503804056 } from './migration/postgres/1704503804056-AddGitRepoMigrationPostgres'
>>>>>>> 2bac56c3


const getSslConfig = (): boolean | TlsOptions => {
    const useSsl = system.get(SystemProp.POSTGRES_USE_SSL)

    if (useSsl === 'true') {
        return {
            ca: system.get(SystemProp.POSTGRES_SSL_CA)?.replace(/\\n/g, '\n'),
        }
    }

    return false
}

const getMigrations = (): (new () => MigrationInterface)[] => {
    const commonMigration = [
        FlowAndFileProjectId1674788714498,
        initializeSchema1676238396411,
        encryptCredentials1676505294811,
        removeStoreAction1676649852890,
        billing1677286751592,
        addVersionToPieceSteps1677521257188,
        productEmbed1677894800372,
        addtriggerevents1678621361185,
        removeCollectionVersion1678492809093,
        addEventRouting1678382946390,
        bumpFixPieceVersions1678928503715,
        migrateSchedule1679014156667,
        addNotificationsStatus1680563747425,
        AddInputUiInfo1681107443963,
        CreateWebhookSimulationSchema1680698259291,
        RemoveCollections1680986182074,
        StoreAllPeriods1681019096716,
        AllowNullableStoreEntryAndTrigger1683040965874,
        RenameNotifications1683195711242,
        ListFlowRunsIndices1683199709317,
        ProjectNotifyStatusNotNull1683458275525,
        FlowRunPauseMetadata1683552928243,
        ChangeVariableSyntax1683898241599,
        PieceMetadata1685537054805,
        AddProjectIdToPieceMetadata1686090319016,
        UnifyPieceName1686138629812,
        AddScheduleOptions1687384796637,
        AddAuthToPiecesMetadata1688922241747,
        AddUpdatedByInFlowVersion1689292797727,
        AddTasksToRun1689351564290,
        AddAppConnectionTypeToTopLevel1691703023866,
        AddTagsToRun1692106375081,
        AddFileToPostgres1693004806926,
        AddStatusToConnections1693402930301,
        AddUserMetaInformation1693850082449,
        FixPieceMetadataOrderBug1694367186954,
        FileTypeCompression1694691554696,
        Chatbot1694902537040,
        AddVisibilityStatusToChatbot1695719749099,
        AddPieceTypeAndPackageTypeToPieceMetadata1695992551156,
        AddPieceTypeAndPackageTypeToFlowVersion1696245170061,
        AddArchiveIdToPieceMetadata1696950789636,
        StoreCodeInsideFlow1697969398200,
        AddPlatformToProject1698065083750,
        AddTerminationReason1698323987669,
        ManagedAuthnInitial1698700720482,
        UpdateUserStatusRenameShadowToInvited1699818680567,
        AddPlatformIdToUser1699901161457,
        AddPlatformIdToPieceMetadata1700522340280,
        AddPartialUniqueIndexForEmailAndPlatformIdIsNull1701096458822,
        AddPlatformIdToFile1701807681821,
        RemoveFlowInstance1702379794665,
        RenameAppNameToPieceName1703711596105,
        AddVerifiedAndChangeStatus1703769034497,
    ]

    const edition = getEdition()
    switch (edition) {
        case ApEdition.CLOUD:
            commonMigration.push(
                MakeStripeSubscriptionNullable1685053959806,
                AddTemplates1685538145476,
                ChangeToJsonToKeepKeysOrder1685991260335,
                AddPinnedAndBlogUrlToTemplates1686133672743,
                AddPinnedOrder1686154285890,
                AddProjectIdToTemplate1688083336934,
                AddBillingParameters1688739844617,
                AddAppSumo1688943462327,
                AddProjectMembers1689177797092,
                AddTasksPerDays1689336533370,
                RemoveCalculatedMetrics1689806173642,
                AddReferral1690459469381,
                ProjectMemberRelations1694381968985,
                FlowTemplateAddUserIdAndImageUrl1694379223109,
                AddFeaturedDescriptionAndFlagToTemplates1694604120205,
                ModifyBilling1694902537045,
                AddDatasourcesLimit1695916063833,
                AddPieceTypeAndPackageTypeToFlowTemplate1696245170062,
                AddPlatform1697717995884,
                AddCustomDomain1698077078271,
                AddSigningKey1698602417745,
                AddDisplayNameToSigningKey1698698190965,
                AddOAuth2AppEntiity1699221414907,
                AddFilteredPiecesToPlatform1699281870038,
                AddSmtpAndPrivacyUrlToPlatform1699491705906,
                RemoveUnusedFieldsinBilling1700132368636,
                AddOtpEntity1700396157624,
                AddPlatformDefaultLanguage1700406308445,
                MakeStripeCustomerIdNullable1700751925992,
                AddStateToOtp1701084418793,
                ModifyProjectMembersAndRemoveUserId1701647565290,
                AddApiKeys1701716639135,
                AddEmbeddingFeatureToPlatform1701794452891,
                AddPlatformIdToFlowTemplates1703411318826,
<<<<<<< HEAD
                AddAuthOptionsToPlatform1704667304953,
                AddEnableEmailAuthToPlatform1704797979825,
=======
                AddGitRepoMigrationPostgres1704503804056,
                AddGitSyncEnabledToPlatform1704636362533,
>>>>>>> 2bac56c3
            )
            break
        case ApEdition.ENTERPRISE:
            commonMigration.push(
                AddTemplates1685538145476,
                AddPinnedAndBlogUrlToTemplates1686133672743,
                AddPinnedOrder1686154285890,
                AddProjectIdToTemplate1688083336934,
                FlowTemplateAddUserIdAndImageUrl1694379223109,
                AddFeaturedDescriptionAndFlagToTemplates1694604120205,
                AddProjectMembers1689177797092,
                ProjectMemberRelations1694381968985,
                AddPlatform1697717995884,
                AddCustomDomain1698077078271,
                AddSigningKey1698602417745,
                AddDisplayNameToSigningKey1698698190965,
                AddOAuth2AppEntiity1699221414907,
                AddFilteredPiecesToPlatform1699281870038,
                AddSmtpAndPrivacyUrlToPlatform1699491705906,
                AddOtpEntity1700396157624,
                AddPlatformDefaultLanguage1700406308445,
                MakeStripeSubscriptionNullable1685053959806,
                AddBillingParameters1688739844617,
                AddTasksPerDays1689336533370,
                RemoveCalculatedMetrics1689806173642,
                ModifyBilling1694902537045,
                RemoveUnusedFieldsinBilling1700132368636,
                AddDatasourcesLimit1695916063833,
                MakeStripeCustomerIdNullable1700751925992,
                AddStateToOtp1701084418793,
                MigrateEeUsersToOldestPlatform1701261357197,
                ModifyProjectMembersAndRemoveUserId1701647565290,
                AddApiKeys1701716639135,
                AddEmbeddingFeatureToPlatform1701794452891,
                AddPlatformIdToFlowTemplates1703411318826,
<<<<<<< HEAD
                AddAuthOptionsToPlatform1704667304953,
                AddEnableEmailAuthToPlatform1704797979825,
=======
                AddGitRepoMigrationPostgres1704503804056,
                AddGitSyncEnabledToPlatform1704636362533,
>>>>>>> 2bac56c3
            )
            break
        case ApEdition.COMMUNITY:
            break
    }

    return commonMigration
}

const getMigrationConfig = (): MigrationConfig => {
    const env = system.getOrThrow<ApEnvironment>(SystemProp.ENVIRONMENT)

    if (env === ApEnvironment.TESTING) {
        return {}
    }

    return {
        migrationsRun: true,
        migrationsTransactionMode: 'each',
        migrations: getMigrations(),
    }
}

export const createPostgresDataSource = (): DataSource => {

    const database = system.getOrThrow(SystemProp.POSTGRES_DATABASE)
    const host = system.getOrThrow(SystemProp.POSTGRES_HOST)
    const password = system.getOrThrow(SystemProp.POSTGRES_PASSWORD)
    const serializedPort = system.getOrThrow(SystemProp.POSTGRES_PORT)
    const port = Number.parseInt(serializedPort, 10)
    const username = system.getOrThrow(SystemProp.POSTGRES_USERNAME)
    const migrationConfig = getMigrationConfig()

    return new DataSource({
        type: 'postgres',
        host,
        port,
        username,
        password,
        database,
        ssl: getSslConfig(),
        ...migrationConfig,
        ...commonProperties,
    })
}

type MigrationConfig = {
    migrationsRun?: boolean
    migrationsTransactionMode?: 'all' | 'none' | 'each'
    migrations?: (new () => MigrationInterface)[]
}<|MERGE_RESOLUTION|>--- conflicted
+++ resolved
@@ -94,13 +94,10 @@
 import { RemoveFlowInstance1702379794665 } from './migration/postgres/1702379794665-remove-flow-instance'
 import { RenameAppNameToPieceName1703711596105 } from './migration/postgres/1703711596105-RenameAppNameToPieceName'
 import { AddVerifiedAndChangeStatus1703769034497 } from './migration/postgres/1703769034497-AddVerifiedAndChangeStatus'
-<<<<<<< HEAD
 import { AddAuthOptionsToPlatform1704667304953 } from './migration/postgres/1704667304953-AddAuthOptionsToPlatform'
 import { AddEnableEmailAuthToPlatform1704797979825 } from './migration/postgres/1704797979825-AddEnableEmailAuthToPlatform'
-=======
 import { AddGitSyncEnabledToPlatform1704636362533 } from './migration/postgres/1704636362533-AddGitSyncEnabledToPlatform'
 import { AddGitRepoMigrationPostgres1704503804056 } from './migration/postgres/1704503804056-AddGitRepoMigrationPostgres'
->>>>>>> 2bac56c3
 
 
 const getSslConfig = (): boolean | TlsOptions => {
@@ -211,13 +208,10 @@
                 AddApiKeys1701716639135,
                 AddEmbeddingFeatureToPlatform1701794452891,
                 AddPlatformIdToFlowTemplates1703411318826,
-<<<<<<< HEAD
                 AddAuthOptionsToPlatform1704667304953,
                 AddEnableEmailAuthToPlatform1704797979825,
-=======
                 AddGitRepoMigrationPostgres1704503804056,
                 AddGitSyncEnabledToPlatform1704636362533,
->>>>>>> 2bac56c3
             )
             break
         case ApEdition.ENTERPRISE:
@@ -253,13 +247,10 @@
                 AddApiKeys1701716639135,
                 AddEmbeddingFeatureToPlatform1701794452891,
                 AddPlatformIdToFlowTemplates1703411318826,
-<<<<<<< HEAD
                 AddAuthOptionsToPlatform1704667304953,
                 AddEnableEmailAuthToPlatform1704797979825,
-=======
                 AddGitRepoMigrationPostgres1704503804056,
                 AddGitSyncEnabledToPlatform1704636362533,
->>>>>>> 2bac56c3
             )
             break
         case ApEdition.COMMUNITY:
