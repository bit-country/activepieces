--- conflicted
+++ resolved
@@ -41,11 +41,8 @@
 import { ChangeVariableSyntax1683898241599 } from './migration/1683898241599-ChangeVariableSyntax'
 import { PieceMetadataEntity } from '../pieces/piece-metadata-entity'
 import { PieceMetadata1685537054805 } from './migration/1685537054805-piece-metadata'
-<<<<<<< HEAD
 import { AddProjectIdToPieceMetadata1686090319016 } from './migration/1686090319016-AddProjectIdToPieceMetadata'
-=======
 import { UnifyPieceName1686138629812 } from './migration/1686138629812-unifyPieceName'
->>>>>>> ded523d6
 
 const database = system.getOrThrow(SystemProp.POSTGRES_DATABASE)
 const host = system.getOrThrow(SystemProp.POSTGRES_HOST)
@@ -92,11 +89,8 @@
         FlowRunPauseMetadata1683552928243,
         ChangeVariableSyntax1683898241599,
         PieceMetadata1685537054805,
-<<<<<<< HEAD
         AddProjectIdToPieceMetadata1686090319016,
-=======
         UnifyPieceName1686138629812,
->>>>>>> ded523d6
     ]
 }
 
