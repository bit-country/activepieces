--- conflicted
+++ resolved
@@ -71,13 +71,10 @@
 import { enterprisePieceMetadataServiceHooks } from './ee/pieces/enterprise-piece-metadata-service-hooks'
 import { flagHooks } from './flags/flags.hooks'
 import { enterpriseFlagsHooks } from './ee/flags/enterprise-flags.hooks'
-<<<<<<< HEAD
 import { projectUsageModule } from './ee/billing/project-usage/project-usage.module'
 import { projectPlanModule } from './ee/billing/project-plan/project-plan-module'
-=======
 import { otpModule } from './ee/otp/otp-module'
 import { enterpriseLocalAuthnModule } from './ee/authentication/enterprise-local-authn/enterprise-local-authn-module'
->>>>>>> 0ea038eb
 
 export const setupApp = async (): Promise<FastifyInstance> => {
     const app = fastify({
@@ -216,13 +213,10 @@
             await app.register(signingKeyModule)
             await app.register(managedAuthnModule)
             await app.register(oauthAppModule)
-<<<<<<< HEAD
             await app.register(projectPlanModule)
             await app.register(projectUsageModule)
-=======
             await app.register(otpModule)
             await app.register(enterpriseLocalAuthnModule)
->>>>>>> 0ea038eb
             setPlatformOAuthService({
                 service: platformOAuth2Service,
             })
