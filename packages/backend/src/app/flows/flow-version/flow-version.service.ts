--- conflicted
+++ resolved
@@ -66,7 +66,7 @@
     },
     async applyOperation(userId: UserId, projectId: ProjectId, flowVersion: FlowVersion, userOperation: FlowOperationRequest): Promise<FlowVersion> {
         let operations: FlowOperationRequest[] = []
-        let mutatedFlowVersion = flowVersion
+        let mutatedFlowVersion:FlowVersion = flowVersion
         switch (userOperation.type) {
             case FlowOperationType.ROLLBACK: {
                 const previousVersion = await flowVersionService.getFlowVersion({
@@ -126,7 +126,6 @@
 
         return flowVersion
     },
-<<<<<<< HEAD
     async list({ cursorRequest, limit, flowId }: { cursorRequest: Cursor | null, limit: number, flowId: string }): Promise<SeekPage<FlowVersion>> {
         const decodedCursor = paginationHelper.decodeCursor(cursorRequest)
         const paginator = buildPaginator({
@@ -143,12 +142,8 @@
         }))
         return paginationHelper.createPage<FlowVersion>(paginationResult.data, paginationResult.cursor)
     },
-    async getFlowVersion({ flowId, versionId, removeSecrets }: { flowId: FlowId, versionId: FlowVersionId | undefined, removeSecrets: boolean }): Promise<FlowVersion> {
+    async getFlowVersion({ flowId, versionId, removeSecrets }: { flowId: FlowId, versionId: FlowVersionId | undefined, removeSecrets?: boolean }): Promise<FlowVersion> {
         let flowVersion: FlowVersion = await flowVersionRepo.findOneOrFail({
-=======
-    async getFlowVersion({ flowId, versionId, removeSecrets = false }: { flowId: FlowId, versionId: FlowVersionId | undefined, removeSecrets?: boolean }): Promise<FlowVersion> {
-        let flowVersion = await flowVersionRepo.findOneOrFail({
->>>>>>> 512a9295
             where: {
                 flowId,
                 id: versionId,
