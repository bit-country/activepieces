import { TSchema, Type } from "@sinclair/typebox";
import { TypeCompiler } from '@sinclair/typebox/compiler';
import { getPiece, PieceProperty, PropertyType } from "@activepieces/pieces";
import {
  ActionType,
  apId,
  CloneFlowVersionRequest,
  CodeActionSettings,
  flowHelper,
  FlowId,
  FlowOperationRequest,
  FlowOperationType,
  FlowVersion,
  FlowVersionId,
  FlowVersionState,
  getStep,
  PieceActionSettings,
  PieceTriggerSettings,
  ProjectId,
  TriggerType,
} from "@activepieces/shared";
import { QueryDeepPartialEntity } from "typeorm/query-builder/QueryPartialEntity";
import { fileService } from "../../file/file.service";
import { ActivepiecesError, ErrorCode } from "@activepieces/shared";
import { flowVersionRepo } from "./flow-version-repo";

export const flowVersionService = {
  async overwriteVersion(flowVersionId: FlowVersionId, mutatedFlowVersion: FlowVersion) {
    await flowVersionRepo.update(flowVersionId, mutatedFlowVersion as QueryDeepPartialEntity<FlowVersion>);
    return await flowVersionRepo.findOneBy({
      id: flowVersionId,
    });
  },
  async applyOperation(projectId: ProjectId, flowVersion: FlowVersion, request: FlowOperationRequest): Promise<FlowVersion | null> {
    request = await prepareRequest(projectId, flowVersion, request);
    const mutatedFlowVersion: FlowVersion = flowHelper.apply(flowVersion, request);
    await flowVersionRepo.update(flowVersion.id, mutatedFlowVersion as QueryDeepPartialEntity<FlowVersion>);
    return await flowVersionRepo.findOneBy({
      id: flowVersion.id,
    });
  },

  async getOne(id: FlowVersionId): Promise<FlowVersion | null> {
    return await flowVersionRepo.findOneBy({
      id,
    });
  },
  async getOneOrThrow(id: FlowVersionId): Promise<FlowVersion> {
    const flowVersion = await flowVersionService.getOne(id);

    if (flowVersion === null) {
      throw new ActivepiecesError({
        code: ErrorCode.FLOW_VERSION_NOT_FOUND,
        params: {
          id,
        },
      });
    }

    return flowVersion;
  },
  async getFlowVersion(flowId: FlowId, versionId: FlowVersionId | undefined): Promise<FlowVersion | null> {
    return await flowVersionRepo.findOne({
      where: {
        flowId,
        id: versionId,
      },
      order: {
        created: "DESC",
      },
    });
  },

  async createVersion(flowId: FlowId, flowRequest: CloneFlowVersionRequest): Promise<FlowVersion> {
    const flowVersion: Partial<FlowVersion> = {
      id: apId(),
      displayName: flowRequest.displayName,
      flowId,
      trigger: flowRequest.trigger,
      valid: flowRequest.valid,
      state: FlowVersionState.DRAFT,
    };
    return await flowVersionRepo.save(flowVersion);
  },
};

async function prepareRequest(projectId: ProjectId, flowVersion: FlowVersion, request: FlowOperationRequest) {
  const clonedRequest: FlowOperationRequest = JSON.parse(JSON.stringify(request));
  switch (clonedRequest.type) {
    case FlowOperationType.ADD_ACTION:
      clonedRequest.request.action.valid = true;
      if (clonedRequest.request.action.type === ActionType.PIECE) {
        clonedRequest.request.action.valid = validateAction(clonedRequest.request.action.settings);
      } else if (clonedRequest.request.action.type === ActionType.CODE) {
        const codeSettings: CodeActionSettings = clonedRequest.request.action.settings;
        await uploadArtifact(projectId, codeSettings);
      }
      break;
    case FlowOperationType.UPDATE_ACTION:
      clonedRequest.request.valid = true;
      if (clonedRequest.request.type === ActionType.PIECE) {
        clonedRequest.request.valid = validateAction(clonedRequest.request.settings);
      } else if (clonedRequest.request.type === ActionType.CODE) {
        const codeSettings: CodeActionSettings = clonedRequest.request.settings;
        await uploadArtifact(projectId, codeSettings);
        const previousStep = getStep(flowVersion, clonedRequest.request.name);
        if (
          previousStep !== undefined &&
          previousStep.type === ActionType.CODE &&
          codeSettings.artifactSourceId !== previousStep.settings.artifactSourceId
        ) {
          await deleteArtifact(projectId, previousStep.settings);
        }
      }
      break;

    case FlowOperationType.DELETE_ACTION:
      const previousStep = getStep(flowVersion, clonedRequest.request.name);
      if (previousStep !== undefined && previousStep.type === ActionType.CODE) {
        await deleteArtifact(projectId, previousStep.settings);
      }
      break;
    case FlowOperationType.UPDATE_TRIGGER:
      clonedRequest.request.valid = true;
      if (clonedRequest.request.type === TriggerType.PIECE) {
        clonedRequest.request.valid = validateTrigger(clonedRequest.request.settings);
      }
      break;
    default:
      break;
  }
  return clonedRequest;
}

function validateAction(settings: PieceActionSettings) {
  if (settings.pieceName === undefined || settings.actionName === undefined || settings.input === undefined) {
    return false;
  }
  const piece = getPiece(settings.pieceName);
  if (piece === undefined) {
    return false;
  }
  const action = piece.getAction(settings.actionName);
  if (action === undefined) {
    return false;
  }
  return validateProps(action.props, settings.input);
}

function validateTrigger(settings: PieceTriggerSettings) {
  if (settings.pieceName === undefined || settings.triggerName === undefined || settings.input === undefined) {
    return false;
  }
  const piece = getPiece(settings.pieceName);
  if (piece === undefined) {
    return false;
  }
  const trigger = piece.getTrigger(settings.triggerName);
  if (trigger === undefined) {
    return false;
  }
  return validateProps(trigger.props, settings.input);
}

function validateProps(props: PieceProperty, input: Record<string, unknown>) {
  const propsSchema = buildSchema(props);
  const propsValidator = TypeCompiler.Compile(propsSchema);
  return propsValidator.Check(input);
}

function buildSchema(props: PieceProperty): TSchema {
  const entries = Object.entries(props);
  const propsSchema: Record<string, TSchema> = {};
  for (let i = 0; i < entries.length; ++i) {
    const property = entries[i][1];
    const name: string = entries[i][0];
    switch (property.type) {
      case PropertyType.SHORT_TEXT:
      case PropertyType.LONG_TEXT:
        propsSchema[name] = Type.String({
          minLength: property.required ? 1 : undefined
        });
        break;
      case PropertyType.CHECKBOX:
        propsSchema[name] = Type.Boolean({});
        break;
      case PropertyType.NUMBER:
        // Because it could be a variable
        propsSchema[name] = Type.String({});
        break;
      case PropertyType.DROPDOWN:
        propsSchema[name] = Type.Any({});
        break;
      case PropertyType.OAUTH2:
        // Only accepts connections variable.
        propsSchema[name] = Type.RegEx(RegExp('[$]{1}\{connections.(.*?)\}'));
        break;
      case PropertyType.ARRAY:
        // Only accepts connections variable.
        propsSchema[name] = Type.Array(Type.String({}));
        break;
<<<<<<< HEAD
=======
      case PropertyType.OBJECT:
        propsSchema[name] = Type.Record(Type.String(), Type.Any());
        break;
>>>>>>> 99b248c4
    }
    if (!property.required) {
      propsSchema[name] = Type.Optional(propsSchema[name]);
    }
  }

  return Type.Object(propsSchema);
}

async function deleteArtifact(projectId: ProjectId, codeSettings: CodeActionSettings): Promise<CodeActionSettings> {
  const requests: Array<Promise<void>> = [];
  if (codeSettings.artifactSourceId !== undefined) {
    requests.push(fileService.delete({ projectId: projectId, fileId: codeSettings.artifactSourceId }));
  }
  if (codeSettings.artifactPackagedId !== undefined) {
    requests.push(fileService.delete({ projectId: projectId, fileId: codeSettings.artifactPackagedId }));
  }
  await Promise.all(requests);
  return codeSettings;
}

async function uploadArtifact(projectId: ProjectId, codeSettings: CodeActionSettings): Promise<CodeActionSettings> {
  if (codeSettings.artifact !== undefined) {
    const bufferFromBase64 = Buffer.from(codeSettings.artifact, "base64");
    const savedFile = await fileService.save(projectId, bufferFromBase64);
    codeSettings.artifact = undefined;
    codeSettings.artifactSourceId = savedFile.id;
    codeSettings.artifactPackagedId = undefined;
  }
  return codeSettings;
}<|MERGE_RESOLUTION|>--- conflicted
+++ resolved
@@ -199,12 +199,9 @@
         // Only accepts connections variable.
         propsSchema[name] = Type.Array(Type.String({}));
         break;
-<<<<<<< HEAD
-=======
       case PropertyType.OBJECT:
         propsSchema[name] = Type.Record(Type.String(), Type.Any());
         break;
->>>>>>> 99b248c4
     }
     if (!property.required) {
       propsSchema[name] = Type.Optional(propsSchema[name]);
