--- conflicted
+++ resolved
@@ -96,11 +96,6 @@
         }))
         return paginationHelper.createPage(populatedFlows, paginationResult.cursor)
     },
-<<<<<<< HEAD
-    async getOne({ projectId, id, versionId }: { projectId: ProjectId, id: FlowId, versionId: FlowVersionId | undefined }): Promise<Flow | null> {
-        const flow: Flow | null = await flowRepo.findOneBy({
-            projectId,
-=======
 
     async getOne({ id, projectId }: GetOneParams): Promise<Flow | null> {
         return flowRepo.findOneBy({
@@ -117,7 +112,6 @@
 
     async getOnePopulated({ id, projectId, versionId, removeSecrets = false }: GetOnePopulatedParams): Promise<PopulatedFlow | null> {
         const flow = await flowRepo.findOneBy({
->>>>>>> 4f88487c
             id,
             projectId,
         })
