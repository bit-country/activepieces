import { FastifyInstance, FastifyRequest } from 'fastify'
import {
    CreateFlowRequest,
    FlowId,
    FlowOperationRequest,
    FlowTemplate,
    FlowVersionId,
    FlowViewMode,
    GetFlowRequest,
    ListFlowsRequest,
} from '@activepieces/shared'
import { StatusCodes } from 'http-status-codes'
import { ActivepiecesError, ErrorCode } from '@activepieces/shared'
import { flowService } from './flow.service'
import { CountFlowsRequest } from '@activepieces/shared'

const DEFUALT_PAGE_SIZE = 10

export const flowController = async (fastify: FastifyInstance) => {
    fastify.post(
        '/',
        {
            schema: {
                body: CreateFlowRequest,
            },
        },
        async (
            request: FastifyRequest<{
                Body: CreateFlowRequest
            }>,
        ) => {
            return await flowService.create({ projectId: request.principal.projectId, request: request.body })
        },
    )

    fastify.post(
        '/:flowId',
        {
            schema: {
                body: FlowOperationRequest,
            },
        },
        async (
            request: FastifyRequest<{
                Params: {
                    flowId: FlowId
                }
                Body: FlowOperationRequest
            }>,
        ) => {
            const flow = await flowService.getOne({ id: request.params.flowId, versionId: undefined, projectId: request.principal.projectId, viewMode: FlowViewMode.NO_ARTIFACTS })
            if (flow === null) {
                throw new ActivepiecesError({ code: ErrorCode.FLOW_NOT_FOUND, params: { id: request.params.flowId } })
            }
            return await flowService.update({ flowId: request.params.flowId, request: request.body, projectId: request.principal.projectId })
        },
    )

    fastify.get(
        '/',
        {
            schema: {
                querystring: ListFlowsRequest,
            },
        },
        async (
            request: FastifyRequest<{
                Querystring: ListFlowsRequest
            }>,
        ) => {
            return flowService.list({
                projectId: request.principal.projectId,
                folderId: request.query.folderId,
                cursorRequest: request.query.cursor ?? null,
                limit: request.query.limit ?? DEFUALT_PAGE_SIZE,
            })
        },
    )

    fastify.get(
        '/count',
        async (
            request: FastifyRequest<{
                Querystring: CountFlowsRequest
            }>,
        ) => {
            return flowService.count({ ...request.query, projectId: request.principal.projectId })
        },
    )


    fastify.get(
        '/:flowId/template',
        {
            schema: {
                params: {
                    flowId: { type: 'string' },
                },
                response: {
                    [StatusCodes.OK]: FlowTemplate,
                },
            },
        },
        async (
            request: FastifyRequest<{
                Params: {
                    flowId: FlowId
                }
            }>,
        ) => {
<<<<<<< HEAD
            return flowService.getTemplate({
                flowId: request.params.flowId,
                projectId: request.principal.projectId,
                versionId: undefined,
            })
=======
            const flow = await flowService.getOne({ id: request.params.flowId, versionId: undefined, projectId: request.principal.projectId, viewMode: FlowViewMode.TEMPLATE })
            if (!flow) {
                throw new ActivepiecesError({ code: ErrorCode.FLOW_NOT_FOUND, params: { id: request.params.flowId } })
            }
            const template: FlowTemplate =
            {
                id: apId(),
                name: flow.version.displayName,
                description: '',
                pieces: flowHelper.getUsedPieces(flow.version.trigger),
                template: flow.version,
                tags: [],
                blogUrl: '', 
                pinnedOrder: null,
            }
            return template
>>>>>>> 7b0473b3
        },
    )

    fastify.get(
        '/:flowId',
        {
            schema: {
                querystring: GetFlowRequest,
            },
        },
        async (
            request: FastifyRequest<{
                Params: {
                    flowId: FlowId
                }
                Querystring: GetFlowRequest
            }>,
        ) => {
            const versionId: FlowVersionId | undefined = request.query.versionId
            const viewMode = request.query.viewMode ?? FlowViewMode.NO_ARTIFACTS
            const flow = await flowService.getOne({ id: request.params.flowId, versionId, projectId: request.principal.projectId, viewMode })
            if (!flow) {
                throw new ActivepiecesError({ code: ErrorCode.FLOW_NOT_FOUND, params: { id: request.params.flowId } })
            }
            return flow
        },
    )

    fastify.delete(
        '/:flowId',
        async (
            request: FastifyRequest<{
                Params: {
                    flowId: FlowId
                }
            }>,
            _reply,
        ) => {
            await flowService.delete({ projectId: request.principal.projectId, flowId: request.params.flowId })
            _reply.status(StatusCodes.OK).send()
        },
    )

}<|MERGE_RESOLUTION|>--- conflicted
+++ resolved
@@ -108,30 +108,11 @@
                 }
             }>,
         ) => {
-<<<<<<< HEAD
             return flowService.getTemplate({
                 flowId: request.params.flowId,
                 projectId: request.principal.projectId,
                 versionId: undefined,
             })
-=======
-            const flow = await flowService.getOne({ id: request.params.flowId, versionId: undefined, projectId: request.principal.projectId, viewMode: FlowViewMode.TEMPLATE })
-            if (!flow) {
-                throw new ActivepiecesError({ code: ErrorCode.FLOW_NOT_FOUND, params: { id: request.params.flowId } })
-            }
-            const template: FlowTemplate =
-            {
-                id: apId(),
-                name: flow.version.displayName,
-                description: '',
-                pieces: flowHelper.getUsedPieces(flow.version.trigger),
-                template: flow.version,
-                tags: [],
-                blogUrl: '', 
-                pinnedOrder: null,
-            }
-            return template
->>>>>>> 7b0473b3
         },
     )
 
