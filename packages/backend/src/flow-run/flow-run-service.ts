import {
  apId,
  CollectionVersionId,
  Cursor,
  ExecutionOutputStatus,
  FileId,
  FlowRun,
  FlowRunId,
  FlowVersionId,
<<<<<<< HEAD
=======
  RunEnvironment,
>>>>>>> 4e44ea81
  ProjectId,
  SeekPage,
  RunEnvironment
} from "shared";
import { collectionVersionService } from "../collections/collection-version/collection-version.service";
import { collectionService } from "../collections/collection.service";
import { databaseConnection } from "../database/database-connection";
import { flowVersionService } from "../flows/flow-version/flow-version.service";
import { buildPaginator } from "../helper/pagination/build-paginator";
import { paginationHelper } from "../helper/pagination/pagination-utils";
import { Order } from "../helper/pagination/paginator";
import { FlowRunEntity } from "./flow-run-entity";
import { flowRunSideEffects } from "./flow-run-side-effects";

export const repo = databaseConnection.getRepository(FlowRunEntity);

export const flowRunService = {
  async list({ projectId, cursor, limit }: ListParams): Promise<SeekPage<FlowRun>> {
    const decodedCursor = paginationHelper.decodeCursor(cursor);
    const paginator = buildPaginator({
      entity: FlowRunEntity,
      paginationKeys: ["created"],
      query: {
        limit,
        order: Order.DESC,
        afterCursor: decodedCursor.nextCursor,
        beforeCursor: decodedCursor.previousCursor,
      },
    });

    const query = repo.createQueryBuilder("flow_run").where({
      projectId,
      environment: RunEnvironment.PRODUCTION,
    });
    const { data, cursor: newCursor } = await paginator.paginate(query);
    return paginationHelper.createPage<FlowRun>(data, newCursor);
  },

  async finish(
    flowRunId: FlowRunId,
    status: ExecutionOutputStatus,
    logsFileId: FileId | null
  ): Promise<FlowRun | null> {
    await repo.update(flowRunId, {
      logsFileId,
      status,
      finishTime: new Date().toISOString(),
    });
    return await this.getOne({ id: flowRunId });
  },

  async start({ flowVersionId, collectionVersionId, payload }: StartParams): Promise<FlowRun> {
    console.log(`[flowRunService#start]  flowVersionId=${flowVersionId}`);

    const flowVersion = await flowVersionService.getOneOrThrow(flowVersionId);
    const collectionVersion = await collectionVersionService.getOneOrThrow(collectionVersionId);
    const collection = await collectionService.getOneOrThrow(collectionVersion.collectionId);

    const flowRun: Partial<FlowRun> = {
      id: apId(),
      projectId: collection.projectId,
      collectionId: collectionVersion.collectionId,
      flowId: flowVersion.flowId,
      flowVersionId: flowVersion.id,
      collectionVersionId: collectionVersion.id,
      flowDisplayName: flowVersion.displayName,
      collectionDisplayName: collectionVersion.displayName,
      status: ExecutionOutputStatus.RUNNING,
      startTime: new Date().toISOString(),
    };

    const savedFlowRun = await repo.save(flowRun);

    await flowRunSideEffects.start({
      flowRun: savedFlowRun,
      payload,
    });

    return savedFlowRun;
  },

  async getOne({ id }: GetOneParams): Promise<FlowRun | null> {
    return await repo.findOneBy({
      id,
    });
  },
};

interface ListParams {
  projectId: ProjectId;
  cursor: Cursor | null;
  limit: number;
}

interface GetOneParams {
  id: FlowRunId;
}

interface StartParams {
  environment: RunEnvironment;
  flowVersionId: FlowVersionId;
  collectionVersionId: CollectionVersionId;
  payload: unknown;
}<|MERGE_RESOLUTION|>--- conflicted
+++ resolved
@@ -7,10 +7,6 @@
   FlowRun,
   FlowRunId,
   FlowVersionId,
-<<<<<<< HEAD
-=======
-  RunEnvironment,
->>>>>>> 4e44ea81
   ProjectId,
   SeekPage,
   RunEnvironment
