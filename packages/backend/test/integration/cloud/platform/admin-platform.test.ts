import { databaseConnection } from '../../../../src/app/database/database-connection'
import { setupApp } from '../../../../src/app/app'
import { createMockProject, createMockUser } from '../../../helpers/mocks'
import { StatusCodes } from 'http-status-codes'
import { FastifyInstance } from 'fastify'
import { faker } from '@faker-js/faker'
import { LocalesEnum, Project } from '@activepieces/shared'
import { Platform } from '@activepieces/ee-shared'

let app: FastifyInstance | null = null

beforeAll(async () => {
    await databaseConnection.initialize()
    app = await setupApp()
})

afterAll(async () => {
    await databaseConnection.destroy()
    await app?.close()
})

describe('admin add platform endpoint', () => {
    it('creates a new platform', async () => {
        // arrange
        const mockUser = createMockUser()
        await databaseConnection.getRepository('user').save(mockUser)

        const mockProject = createMockProject({ ownerId: mockUser.id })
        await databaseConnection.getRepository('project').save(mockProject)

        const mockPlatformName = faker.lorem.word()

        // act
        const response = await app?.inject({
            method: 'POST',
            url: '/v1/admin/platforms',
            headers: {
                'api-key': 'api-key',
            },
            body: {
                userId: mockUser.id,
                projectId: mockProject.id,
                name: mockPlatformName,
            },
        })

        // assert
        const responseBody = response?.json()
        expect(response?.statusCode).toBe(StatusCodes.CREATED)
<<<<<<< HEAD
        expect(Object.keys(responseBody)).toHaveLength(28)
        expect(responseBody.allowedAuthDomains).toEqual([])
        expect(responseBody.emailAuthEnabled).toBe(true)
        expect(responseBody.enforceAllowedAuthDomains).toBe(false)
        expect(responseBody.ssoEnabled).toBe(false)
        expect(responseBody.id).toHaveLength(21)
        expect(responseBody.federatedAuthProviders).toStrictEqual({})
=======
        expect(Object.keys(responseBody)).toHaveLength(24)
        expect(responseBody.id).toHaveLength(21)
        expect(responseBody.gitSyncEnabled).toBe(false)
>>>>>>> 2bac56c3
        expect(responseBody.created).toBeDefined()
        expect(responseBody.updated).toBeDefined()
        expect(responseBody.ownerId).toBe(mockUser.id)
        expect(responseBody.name).toBe(mockPlatformName)
        expect(responseBody.primaryColor).toBe('#6e41e2')
        expect(responseBody.logoIconUrl).toBe('https://cdn.activepieces.com/brand/logo.svg')
        expect(responseBody.fullLogoUrl).toBe('https://cdn.activepieces.com/brand/full-logo.png')
        expect(responseBody.favIconUrl).toBe('https://cdn.activepieces.com/brand/favicon.ico')
        expect(responseBody.filteredPieceNames).toStrictEqual([])
        expect(responseBody.filteredPieceBehavior).toBe('BLOCKED')
        expect(responseBody.smtpHost).toBeNull()
        expect(responseBody.smtpPort).toBeNull()
        expect(responseBody.smtpUser).toBeNull()
        expect(responseBody.smtpPassword).toBeNull()
        expect(responseBody.smtpSenderEmail).toBeNull()
        expect(responseBody.smtpUseSSL).toBeNull()
        expect(responseBody.privacyPolicyUrl).toBeNull()
        expect(responseBody.termsOfServiceUrl).toBeNull()
        expect(responseBody.cloudAuthEnabled).toBe(true)
        expect(responseBody.embeddingEnabled).toBe(false)
        expect(responseBody.showPoweredBy).toBe(false)
        expect(responseBody.privacyPolicyUrl).toBeNull()
        expect(responseBody.termsOfServiceUrl).toBeNull()
        expect(responseBody.defaultLocale).toBe(LocalesEnum.ENGLISH)
    })

    it('updates project to be platform-managed', async () => {
        // arrange
        const mockUser = createMockUser()
        await databaseConnection.getRepository('user').save(mockUser)

        const mockProject = createMockProject({ ownerId: mockUser.id })
        await databaseConnection.getRepository('project').save(mockProject)

        const mockPlatformName = faker.lorem.word()

        // act
        const addPlatformResponse = await app?.inject({
            method: 'POST',
            url: '/v1/admin/platforms',
            headers: {
                'api-key': 'api-key',
            },
            body: {
                userId: mockUser.id,
                projectId: mockProject.id,
                name: mockPlatformName,
            },
        })

        const updatedMockProject = await databaseConnection.getRepository<Project>('project').findOneBy({
            id: mockProject.id,
        })

        // assert
        const mockPlatform = addPlatformResponse?.json<Platform>()

        expect(addPlatformResponse?.statusCode).toBe(StatusCodes.CREATED)
        expect(mockPlatform).toBeDefined()
        expect(mockPlatform?.id).toHaveLength(21)

        expect(updatedMockProject).not.toBeNull()
        expect(updatedMockProject?.type).toBe('PLATFORM_MANAGED')
        expect(updatedMockProject?.platformId).toBe(mockPlatform?.id)
    })

    it('adds owner to newly created platform', async () => {
        // arrange
        const mockUser = createMockUser()
        await databaseConnection.getRepository('user').save(mockUser)

        const mockProject = createMockProject({ ownerId: mockUser.id })
        await databaseConnection.getRepository('project').save(mockProject)

        const mockPlatformName = faker.lorem.word()

        // act
        const response = await app?.inject({
            method: 'POST',
            url: '/v1/admin/platforms',
            headers: {
                'api-key': 'api-key',
            },
            body: {
                userId: mockUser.id,
                projectId: mockProject.id,
                name: mockPlatformName,
            },
        })

        // assert
        expect(response?.statusCode).toBe(StatusCodes.CREATED)
        const responseBody = response?.json()
        const newlyCreatedPlatformId = responseBody.id

        const user = await databaseConnection.getRepository('user').findOneByOrFail({ id: mockUser.id })
        expect(user.platformId).toBe(newlyCreatedPlatformId)
    })
})<|MERGE_RESOLUTION|>--- conflicted
+++ resolved
@@ -47,19 +47,15 @@
         // assert
         const responseBody = response?.json()
         expect(response?.statusCode).toBe(StatusCodes.CREATED)
-<<<<<<< HEAD
-        expect(Object.keys(responseBody)).toHaveLength(28)
+        expect(Object.keys(responseBody)).toHaveLength(29)
         expect(responseBody.allowedAuthDomains).toEqual([])
         expect(responseBody.emailAuthEnabled).toBe(true)
         expect(responseBody.enforceAllowedAuthDomains).toBe(false)
         expect(responseBody.ssoEnabled).toBe(false)
         expect(responseBody.id).toHaveLength(21)
         expect(responseBody.federatedAuthProviders).toStrictEqual({})
-=======
-        expect(Object.keys(responseBody)).toHaveLength(24)
         expect(responseBody.id).toHaveLength(21)
         expect(responseBody.gitSyncEnabled).toBe(false)
->>>>>>> 2bac56c3
         expect(responseBody.created).toBeDefined()
         expect(responseBody.updated).toBeDefined()
         expect(responseBody.ownerId).toBe(mockUser.id)
