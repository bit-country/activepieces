{
    "name": "backend",
    "version": "0.1.7",
    "description": "",
    "main": "./src/index.ts",
    "scripts": {
        "lint": "tslint --project tsconfig.json --format stylish",
        "build": "tsc",
        "test": "jest --coverage",
        "test:watch": "jest --watch",
<<<<<<< HEAD
        "serve": "node -r dotenv/config -r ts-node/register src/app.ts",
        "serve:prod": "node -r ts-node/register src/app.ts",
=======
        "serve": "sh check.sh && ts-node src/app.ts",
>>>>>>> e90e83d5
        "start": "nodemon"
    },
    "keywords": [],
    "author": "",
    "license": "ISC",
    "dependencies": {
        "@fastify/cors": "^8.2.0",
        "@fastify/jwt": "^6.5.0",
        "@fastify/type-provider-typebox": "^2.4.0",
        "axios": "^1.2.1",
        "bcrypt": "^5.1.0",
        "bullmq": "^3.5.1",
        "decompress": "^4.2.1",
        "fastify": "^4.10.2",
        "http-status-codes": "^2.2.0",
        "ioredis": "^5.2.4",
        "jsonwebtoken": "^9.0.0",
        "ksuid": "^3.0.0",
        "nanoid": "^3.3.4",
        "pg": "^8.8.0",
        "pieces": "workspace:*",
        "qs": "^6.11.0",
        "redis": "^4.5.1",
        "redis-lock": "^1.0.0",
        "shared": "workspace:*",
        "typeorm": "^0.3.11",
        "typeorm-extension": "^2.4.0"
    },
    "devDependencies": {
        "@types/bcrypt": "^5.0.0",
        "@types/decompress": "^4.2.4",
        "@types/jsonwebtoken": "^8.5.9",
        "@types/node": "^17.0.21",
        "@types/qs": "^6.9.7",
        "@typescript-eslint/eslint-plugin": "^5.47.1",
        "dotenv": "^16.0.3",
        "eslint": "^8.30.0",
        "eslint-config-prettier": "^8.5.0",
        "eslint-config-standard-with-typescript": "^24.0.0",
        "eslint-plugin-import": "^2.26.0",
        "eslint-plugin-n": "^15.6.0",
        "eslint-plugin-prettier": "^4.2.1",
        "eslint-plugin-promise": "^6.1.1",
        "nodemon": "^2.0.20",
        "ts-node": "^10.9.1",
        "typescript": "^4.9.4"
    }
}<|MERGE_RESOLUTION|>--- conflicted
+++ resolved
@@ -8,12 +8,9 @@
         "build": "tsc",
         "test": "jest --coverage",
         "test:watch": "jest --watch",
-<<<<<<< HEAD
         "serve": "node -r dotenv/config -r ts-node/register src/app.ts",
+        "serve:check": "sh check.sh && pnpm serve",
         "serve:prod": "node -r ts-node/register src/app.ts",
-=======
-        "serve": "sh check.sh && ts-node src/app.ts",
->>>>>>> e90e83d5
         "start": "nodemon"
     },
     "keywords": [],
