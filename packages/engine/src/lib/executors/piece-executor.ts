import { globals } from '../globals';
import { createContextStore } from '../services/storage.service';
import { connectionService } from '../services/connections.service';
import { pieceHelper } from '../helper/piece-helper';

type PieceExecParams = {
  pieceName: string,
  actionName: string,
  config: Record<string, unknown>,
}

export class PieceExecutor {
  public async exec(params: PieceExecParams) {
    const { pieceName, actionName, config } = params;
<<<<<<< HEAD
    const piece = this.getPiece(pieceName);
    const action = piece.getAction(actionName);
=======
    const piece = await pieceHelper.loadPiece(pieceName);
    const action = piece?.getAction(actionName);

>>>>>>> 883366d2
    if (action === undefined) {
      throw new Error(`error=action_not_found action_name=${actionName}`);
    }

    return await action.run({
      store: createContextStore('', globals.flowId),
      propsValue: config,
      connections: {
        get: async (key: string) => {
          try {
            const connection = await connectionService.obtain(key);
            if (!connection) {
              return null;
            }
            return connection;
          } catch (e) {
            return null;
          }
        }
      }
    });
  }
}<|MERGE_RESOLUTION|>--- conflicted
+++ resolved
@@ -12,14 +12,9 @@
 export class PieceExecutor {
   public async exec(params: PieceExecParams) {
     const { pieceName, actionName, config } = params;
-<<<<<<< HEAD
-    const piece = this.getPiece(pieceName);
-    const action = piece.getAction(actionName);
-=======
     const piece = await pieceHelper.loadPiece(pieceName);
     const action = piece?.getAction(actionName);
 
->>>>>>> 883366d2
     if (action === undefined) {
       throw new Error(`error=action_not_found action_name=${actionName}`);
     }
