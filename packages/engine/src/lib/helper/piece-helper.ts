--- conflicted
+++ resolved
@@ -17,97 +17,10 @@
     ExecuteExtractPieceMetadata,
     ExecutePropsOptions,
 } from '@activepieces/shared'
-<<<<<<< HEAD
 import { API_URL } from '../constants'
 import { FlowExecutorContext } from '../handler/context/flow-execution-context'
+import { pieceLoader } from './piece-loader'
 import { variableService } from '../services/variable-service'
-import { pieceLoader } from './piece-loader'
-=======
-import { VariableService } from '../services/variable-service'
-import { isNil } from '@activepieces/shared'
-import { createContextStore } from '../services/storage.service'
-import { globals } from '../globals'
-import { connectionService } from '../services/connections.service'
-import { utils } from '../utils'
-import { codeExecutor } from '../executors/code-executer'
-import { createTagsManager } from '../services/tags.service'
-import { testExecution } from './test-execution-context'
-import { createFilesService } from '../services/files.service'
-
-const variableService = new VariableService()
-const source = process.env.AP_PIECES_SOURCE
-
-const loadPieceOrThrow = async (
-    pieceName: string,
-    pieceVersion: string,
-): Promise<Piece> => {
-    const packageName = getPackageAlias({
-        pieceName,
-        pieceVersion,
-    })
-
-    const module = await import(packageName)
-    const piece = extractPieceFromModule<Piece>({
-        module,
-        pieceName,
-        pieceVersion,
-    })
-
-    if (isNil(piece)) {
-        throw new ActivepiecesError({
-            code: ErrorCode.PIECE_NOT_FOUND,
-            params: {
-                pieceName,
-                pieceVersion,
-            },
-        })
-    }
-
-    return piece
-}
-
-const getActionOrThrow = async (params: GetActionParams): Promise<Action> => {
-    const { pieceName, pieceVersion, actionName } = params
-
-    const piece = await loadPieceOrThrow(pieceName, pieceVersion)
-
-    const action = piece.getAction(actionName)
-
-    if (isNil(action)) {
-        throw new ActivepiecesError({
-            code: ErrorCode.STEP_NOT_FOUND,
-            params: {
-                pieceName,
-                pieceVersion,
-                stepName: actionName,
-            },
-        })
-    }
-
-    return action
-}
-
-const getPropOrThrow = async (params: ExecutePropsOptions) => {
-    const { piece: piecePackage, stepName, propertyName } = params
-
-    const piece = await loadPieceOrThrow(piecePackage.pieceName, piecePackage.pieceVersion)
-
-    const action = piece.getAction(stepName) ?? piece.getTrigger(stepName)
-
-    if (isNil(action)) {
-        throw new ActivepiecesError({
-            code: ErrorCode.STEP_NOT_FOUND,
-            params: {
-                pieceName: piecePackage.pieceName,
-                pieceVersion: piecePackage.pieceVersion,
-                stepName,
-            },
-        })
-    }
-
-    const prop = action.props[propertyName]
->>>>>>> 7a8dbda7
-
 
 
 export const pieceHelper = {
@@ -137,11 +50,7 @@
 
             if (property.type === PropertyType.DYNAMIC) {
                 const dynamicProperty = property as DynamicProperties<boolean>
-<<<<<<< HEAD
-                return dynamicProperty.props(resolvedInput, ctx)
-=======
-                return await dynamicProperty.props(resolvedProps, ctx)
->>>>>>> 7a8dbda7
+                return await dynamicProperty.props(resolvedInput, ctx)
             }
 
             if (property.type === PropertyType.MULTI_SELECT_DROPDOWN) {
@@ -149,19 +58,11 @@
                 unknown,
                 boolean
                 >
-<<<<<<< HEAD
-                return multiSelectProperty.options(resolvedInput, ctx)
+                return await multiSelectProperty.options(resolvedInput, ctx)
             }
 
             const dropdownProperty = property as DropdownProperty<unknown, boolean>
-            return dropdownProperty.options(resolvedInput, ctx)
-=======
-                return await multiSelectProperty.options(resolvedProps, ctx)
-            }
-
-            const dropdownProperty = property as DropdownProperty<unknown, boolean>
-            return await dropdownProperty.options(resolvedProps, ctx)
->>>>>>> 7a8dbda7
+            return await dropdownProperty.options(resolvedInput, ctx)
         }
         catch (e) {
             console.error(e)
@@ -223,31 +124,4 @@
             version: pieceVersion,
         }
     },
-<<<<<<< HEAD
-=======
-
-    loadPieceOrThrow,
-}
-
-const getPackageAlias = ({ pieceName, pieceVersion }: GetPackageAliasParams) => {
-    if (source === 'FILE') {
-        return pieceName
-    }
-
-    return getPackageAliasForPiece({
-        pieceName,
-        pieceVersion,
-    })
-}
-
-type GetPackageAliasParams = {
-    pieceName: string
-    pieceVersion: string
-}
-
-type GetActionParams = {
-    pieceName: string
-    pieceVersion: string
-    actionName: string
->>>>>>> 7a8dbda7
 }