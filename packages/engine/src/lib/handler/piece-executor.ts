<<<<<<< HEAD
import { AUTHENTICATION_PROPERTY_NAME, GenericStepOutput, ActionType, ExecutionOutputStatus, PieceAction, StepOutputStatus, assertNotNullOrUndefined } from '@activepieces/shared'
import { BaseExecutor } from './base-executor'
=======
import { AUTHENTICATION_PROPERTY_NAME, GenricStepOutput, ActionType, ExecutionOutputStatus, PieceAction, StepOutputStatus, assertNotNullOrUndefined } from '@activepieces/shared'
import { ActionHandler, BaseExecutor } from './base-executor'
>>>>>>> 96471e06
import { ExecutionVerdict, FlowExecutorContext } from './context/flow-execution-context'
import { variableService } from '../services/variable-service'
import { ActionContext, ConnectionsManager, PauseHook, PauseHookParams, PiecePropertyMap, StaticPropsValue, StopHook, StopHookParams, TagsManager } from '@activepieces/pieces-framework'
import { createContextStore } from '../services/storage.service'
import { createFilesService } from '../services/files.service'
import { createConnectionService } from '../services/connections.service'
import { EngineConstants } from './context/engine-constants'
import { pieceLoader } from '../helper/piece-loader'
import { utils } from '../utils'
import { continueIfFailureHandler, runWithExponentialBackoff } from '../helper/error-handling'

type HookResponse = { stopResponse: StopHookParams | undefined, pauseResponse: PauseHookParams | undefined, tags: string[], stopped: boolean, paused: boolean }

export const pieceExecutor: BaseExecutor<PieceAction> = {
    async handle({
        action,
        executionState,
        constants,
    }: {
        action: PieceAction
        executionState: FlowExecutorContext
        constants: EngineConstants
    }) {
        if (executionState.isCompleted({ stepName: action.name })) {
            return executionState
        }
<<<<<<< HEAD
        const {
            censoredInput,
            resolvedInput,
        } = await variableService({
            projectId: constants.projectId,
            workerToken: constants.workerToken,
        }).resolve<StaticPropsValue<PiecePropertyMap>>({
            unresolvedInput: action.settings.input,
            executionState,
        })

        const stepOutput = GenericStepOutput.create({
            input: censoredInput,
            type: ActionType.PIECE,
            status: StepOutputStatus.SUCCEEDED,
        })
        try {

            assertNotNullOrUndefined(action.settings.actionName, 'actionName')
            const { pieceAction, piece } = await pieceLoader.getPieceAndActionOrThrow({
                pieceName: action.settings.pieceName,
                pieceVersion: action.settings.pieceVersion,
                actionName: action.settings.actionName,
                piecesSource: constants.piecesSource,
            })
=======
        const resultExecution = await runWithExponentialBackoff(executionState, action, constants, executeAction)
        return continueIfFailureHandler(resultExecution, action, constants)
    },
}
>>>>>>> 96471e06

const executeAction: ActionHandler<PieceAction> = async ({ action, executionState, constants }) => {
    const {
        censoredInput,
        resolvedInput,
    } = await variableService({
        projectId: constants.projectId,
        workerToken: constants.workerToken,
    }).resolve<StaticPropsValue<PiecePropertyMap>>({
        unresolvedInput: action.settings.input,
        executionState,
    })

    const stepOutput = GenricStepOutput.create({
        input: censoredInput,
        type: ActionType.PIECE,
        status: StepOutputStatus.SUCCEEDED,
    })
    try {
        assertNotNullOrUndefined(action.settings.actionName, 'actionName')
        const { pieceAction, piece } = await pieceLoader.getPieceAndActionOrThrow({
            pieceName: action.settings.pieceName,
            pieceVersion: action.settings.pieceVersion,
            actionName: action.settings.actionName,
            piecesSource: constants.piecesSource,
        })

        const { processedInput, errors } = await constants.variableService.applyProcessorsAndValidators(resolvedInput, pieceAction.props, piece.auth)
        if (Object.keys(errors).length > 0) {
            throw new Error(JSON.stringify(errors))
        }

        const hookResponse: HookResponse = {
            stopResponse: undefined,
            stopped: false,
            pauseResponse: undefined,
            paused: false,
            tags: [],
        }

        const context: ActionContext = {
            executionType: constants.executionType,
            store: createContextStore({
                prefix: '',
                flowId: constants.flowId,
                workerToken: constants.workerToken,
            }),
            auth: processedInput[AUTHENTICATION_PROPERTY_NAME],
            files: createFilesService({
                workerToken: constants.workerToken,
                stepName: action.name,
                flowId: constants.flowId,
                type: constants.filesServiceType,
            }),
            server: {
                token: constants.workerToken,
                apiUrl: constants.apiUrl,
                publicUrl: constants.serverUrl,
            },
            propsValue: processedInput,
            tags: createTagsManager(hookResponse),
            connections: createConnectionManager({
                projectId: constants.projectId,
                workerToken: constants.workerToken,
                hookResponse,
            }),
            serverUrl: constants.serverUrl,
            run: {
                id: constants.flowRunId,
                stop: createStopHook(hookResponse),
                pause: createPauseHook(hookResponse),
            },
            resumePayload: constants.resumePayload,
            project: {
                id: constants.projectId,
                externalId: constants.externalProjectId,
            },
        }
        const output = await pieceAction.run(context)
        const newExecutionContext = executionState.addTags(hookResponse.tags)

        if (hookResponse.stopped) {
            assertNotNullOrUndefined(hookResponse.stopResponse, 'stopResponse')
            return newExecutionContext.upsertStep(action.name, stepOutput.setOutput(output)).setVerdict(ExecutionVerdict.SUCCEEDED, {
                reason: ExecutionOutputStatus.STOPPED,
                stopResponse: hookResponse.stopResponse.response,
            }).increaseTask()
        }
        if (hookResponse.paused) {
            assertNotNullOrUndefined(hookResponse.pauseResponse, 'pauseResponse')
            return newExecutionContext.upsertStep(action.name, stepOutput.setOutput(output)
                .setStatus(StepOutputStatus.PAUSED))
                .setVerdict(ExecutionVerdict.PAUSED, {
                    reason: ExecutionOutputStatus.PAUSED,
                    pauseMetadata: hookResponse.pauseResponse.pauseMetadata,
                })
        }

        return newExecutionContext.upsertStep(action.name, stepOutput.setOutput(output)).increaseTask().setVerdict(ExecutionVerdict.RUNNING, undefined)
    }
    catch (e) {
        const errorMessage = await utils.tryParseJson((e as Error).message)
        console.error(errorMessage)

        return executionState
            .upsertStep(action.name, stepOutput.setStatus(StepOutputStatus.FAILED).setErrorMessage(errorMessage))
            .setVerdict(ExecutionVerdict.FAILED, undefined)
    
    }
}

const createTagsManager = (hookResponse: HookResponse): TagsManager => {
    return {
        add: async (params: {
            name: string
        }): Promise<void> => {
            hookResponse.tags.push(params.name)
        },

    }
}

const createConnectionManager = ({ workerToken, projectId, hookResponse }: { projectId: string, workerToken: string, hookResponse: HookResponse }): ConnectionsManager => {
    return {
        get: async (key: string) => {
            try {
                const connection = await createConnectionService({ projectId, workerToken }).obtain(key)
                hookResponse.tags.push(`connection:${key}`)
                return connection
            }
            catch (e) {
                return null
            }
        },
    }
}

function createStopHook(hookResponse: HookResponse): StopHook {
    return (req: StopHookParams) => {
        hookResponse.stopped = true
        hookResponse.stopResponse = req
    }
}

function createPauseHook(hookResponse: HookResponse): PauseHook {
    return (req: PauseHookParams) => {
        hookResponse.paused = true
        hookResponse.pauseResponse = req
    }
}<|MERGE_RESOLUTION|>--- conflicted
+++ resolved
@@ -1,10 +1,5 @@
-<<<<<<< HEAD
 import { AUTHENTICATION_PROPERTY_NAME, GenericStepOutput, ActionType, ExecutionOutputStatus, PieceAction, StepOutputStatus, assertNotNullOrUndefined } from '@activepieces/shared'
-import { BaseExecutor } from './base-executor'
-=======
-import { AUTHENTICATION_PROPERTY_NAME, GenricStepOutput, ActionType, ExecutionOutputStatus, PieceAction, StepOutputStatus, assertNotNullOrUndefined } from '@activepieces/shared'
 import { ActionHandler, BaseExecutor } from './base-executor'
->>>>>>> 96471e06
 import { ExecutionVerdict, FlowExecutorContext } from './context/flow-execution-context'
 import { variableService } from '../services/variable-service'
 import { ActionContext, ConnectionsManager, PauseHook, PauseHookParams, PiecePropertyMap, StaticPropsValue, StopHook, StopHookParams, TagsManager } from '@activepieces/pieces-framework'
@@ -31,38 +26,10 @@
         if (executionState.isCompleted({ stepName: action.name })) {
             return executionState
         }
-<<<<<<< HEAD
-        const {
-            censoredInput,
-            resolvedInput,
-        } = await variableService({
-            projectId: constants.projectId,
-            workerToken: constants.workerToken,
-        }).resolve<StaticPropsValue<PiecePropertyMap>>({
-            unresolvedInput: action.settings.input,
-            executionState,
-        })
-
-        const stepOutput = GenericStepOutput.create({
-            input: censoredInput,
-            type: ActionType.PIECE,
-            status: StepOutputStatus.SUCCEEDED,
-        })
-        try {
-
-            assertNotNullOrUndefined(action.settings.actionName, 'actionName')
-            const { pieceAction, piece } = await pieceLoader.getPieceAndActionOrThrow({
-                pieceName: action.settings.pieceName,
-                pieceVersion: action.settings.pieceVersion,
-                actionName: action.settings.actionName,
-                piecesSource: constants.piecesSource,
-            })
-=======
         const resultExecution = await runWithExponentialBackoff(executionState, action, constants, executeAction)
         return continueIfFailureHandler(resultExecution, action, constants)
     },
 }
->>>>>>> 96471e06
 
 const executeAction: ActionHandler<PieceAction> = async ({ action, executionState, constants }) => {
     const {
@@ -76,7 +43,7 @@
         executionState,
     })
 
-    const stepOutput = GenricStepOutput.create({
+    const stepOutput = GenericStepOutput.create({
         input: censoredInput,
         type: ActionType.PIECE,
         status: StepOutputStatus.SUCCEEDED,
@@ -170,7 +137,7 @@
         return executionState
             .upsertStep(action.name, stepOutput.setStatus(StepOutputStatus.FAILED).setErrorMessage(errorMessage))
             .setVerdict(ExecutionVerdict.FAILED, undefined)
-    
+
     }
 }
 
