import { createFeatureSelector, createSelector } from '@ngrx/store';
import { GlobalBuilderState } from '../../model/builder-state.model';

<<<<<<< HEAD
import {
  AppConnection,
  Flow,
  FlowRun,
  SampleDataSettings,
} from '@activepieces/shared';
=======
import { AppConnection, Flow, FlowRun } from '@activepieces/shared';
import { NO_PROPS, TabState } from '../../model/tab-state';
>>>>>>> 4260c91e
import { ViewModeEnum } from '../../model/enums/view-mode.enum';

import { FlowItemsDetailsState } from '../../model/flow-items-details-state.model';
import { ActionType, TriggerType } from '@activepieces/shared';

import {
  CORE_PIECES_ACTIONS_NAMES,
  CORE_PIECES_TRIGGERS,
} from './flow-item-details/flow-items-details.effects';
import { FlowItem } from '../../model/flow-item';
import { MentionListItem } from '../../model/mention-list-item';
import { FlowStructureUtil } from '../../utils/flowStructureUtil';
import { ConnectionDropdownItem } from '../../model/connections-dropdown-item';
import { BuilderStateEnum } from '../../model';

export const BUILDER_STATE_NAME = 'builderState';

export const selectBuilderState =
  createFeatureSelector<GlobalBuilderState>(BUILDER_STATE_NAME);

export const selectIsPublishing = createSelector(
  selectBuilderState,
  (state: GlobalBuilderState) => state.state === BuilderStateEnum.PUBLISHING
);

export const selectIsSaving = createSelector(
  selectBuilderState,
  (state: GlobalBuilderState) => state.state === BuilderStateEnum.SAVING_FLOW
);

export const selectFlowHasAnySteps = createSelector(
  selectBuilderState,
  (state: GlobalBuilderState) =>
    !!state.flowState.flow.version.trigger?.nextAction
);

export const selectViewMode = createSelector(
  selectBuilderState,
  (state: GlobalBuilderState) => state.viewMode
);

export const selectIsInDebugMode = createSelector(
  selectBuilderState,
  (state: GlobalBuilderState) =>
    state.viewMode === ViewModeEnum.VIEW_INSTANCE_RUN
);

export const selectReadOnly = createSelector(
  selectBuilderState,
  (state: GlobalBuilderState) => state.viewMode !== ViewModeEnum.BUILDING
);

export const selectCurrentInstance = createSelector(
  selectBuilderState,
  (state: GlobalBuilderState) => {
    return state.instance;
  }
);

export const selectCurrentFlow = createSelector(
  selectBuilderState,
  (state: GlobalBuilderState) => {
    return state.flowState.flow;
  }
);
export const selectCurrentFlowFolderName = createSelector(
  selectBuilderState,
  (state: GlobalBuilderState) => {
    if (!state.flowState.folder) {
      return 'Uncategorized';
    }
    return state.flowState.folder.displayName;
  }
);
export const selectTabState = createSelector(
  selectBuilderState,
  (state: GlobalBuilderState) => state.state
);
export const selectCurrentFlowVersionId = createSelector(
  selectFlowsState,
  (flowsState: FlowsState) => {
    return flowsState.flows.find((f) => f.id === flowsState.selectedFlowId)!
      .version.id;
  }
);

export const selectCurrentFlowValidity = createSelector(
  selectCurrentFlow,
  (flow: Flow | undefined) => {
    if (!flow) return false;
    return flow.version?.valid || false;
  }
);

export const selectCurrentStep = createSelector(
  selectBuilderState,
  (state: GlobalBuilderState) => {
    return state.flowState.builderState.focusedStep;
  }
);

const selectCurrentStepSettings = createSelector(
  selectCurrentStep,
  (selectedStep) => {
    if (selectedStep && selectedStep) {
      return selectedStep.settings;
    }
    return undefined;
  }
);
const selectTriggerSelectedSampleData = createSelector(
  selectCurrentStep,
  (step) => {
    if (
      step &&
      (step.type === TriggerType.PIECE || step.type === TriggerType.WEBHOOK) &&
      step.settings.inputUiInfo
    ) {
      return step.settings.inputUiInfo.currentSelectedData;
    }
    return undefined;
  }
);
const selectStepTestSampleData = createSelector(selectCurrentStep, (step) => {
  if (
    step &&
    (step.type === ActionType.PIECE || step.type === ActionType.CODE) &&
    step.settings.inputUiInfo
  ) {
    return step.settings.inputUiInfo.currentSelectedData;
  }
  return undefined;
});
const selectLastTestDate = createSelector(selectCurrentStep, (step) => {
  if (
    step &&
    (step.type === ActionType.PIECE || step.type === ActionType.CODE) &&
    step.settings.inputUiInfo
  ) {
    return step.settings.inputUiInfo.lastTestDate;
  }
  return undefined;
});
export const selectCurrentStepName = createSelector(
  selectCurrentStep,
  (selectedStep) => {
    if (selectedStep) {
      return selectedStep.name;
    }
    return '';
  }
);
export const selectCurrentStepDisplayName = createSelector(
  selectCurrentStep,
  (step) => {
    return step?.displayName || '';
  }
);

export const selectCurrentFlowRun = createSelector(
  selectBuilderState,
  (state: GlobalBuilderState) => {
    return state.flowState.builderState.selectedRun;
  }
);

export const selectCurrentFlowRunStatus = createSelector(
  selectCurrentFlowRun,
  (run: FlowRun | undefined) => {
    if (run === undefined) {
      return undefined;
    }
    return run.status;
  }
);

export const selectCurrentLeftSidebarType = createSelector(
  selectBuilderState,
  (state: GlobalBuilderState) => {
    return state.flowState.builderState.leftSidebar.type;
  }
);

export const selectCurrentRightSideBar = createSelector(
  selectBuilderState,
  (state: GlobalBuilderState) => {
    return state.flowState.builderState.rightSidebar;
  }
);

export const selectCurrentRightSideBarType = createSelector(
  selectBuilderState,
  (state: GlobalBuilderState) => {
    return state.flowState.builderState.rightSidebar.type;
  }
);

export const selectAllFlowItemsDetails = createSelector(
  selectBuilderState,
  (state: GlobalBuilderState) => {
    return state.flowItemsDetailsState;
  }
);
export const selectAllFlowItemsDetailsLoadedState = createSelector(
  selectAllFlowItemsDetails,
  (state: FlowItemsDetailsState) => {
    return state.loaded;
  }
);

export const selectCoreFlowItemsDetails = createSelector(
  selectAllFlowItemsDetails,
  (state: FlowItemsDetailsState) => {
    return state.coreFlowItemsDetails;
  }
);

export const selectFlowItemDetailsForCoreTriggers = createSelector(
  selectAllFlowItemsDetails,
  (state: FlowItemsDetailsState) => {
    return state.coreTriggerFlowItemsDetails.filter(
      (details) => details.type !== TriggerType.EMPTY
    );
  }
);
export const selectFlowItemDetailsForCustomPiecesActions = createSelector(
  selectAllFlowItemsDetails,
  (state: FlowItemsDetailsState) => {
    return state.customPiecesActionsFlowItemDetails;
  }
);
export const selectFlowItemDetailsForCustomPiecesTriggers = createSelector(
  selectAllFlowItemsDetails,
  (state: FlowItemsDetailsState) => {
    return state.customPiecesTriggersFlowItemDetails;
  }
);

export const selectFlowItemDetails = (flowItem: FlowItem) =>
  createSelector(selectAllFlowItemsDetails, (state: FlowItemsDetailsState) => {
    if (flowItem.type === ActionType.PIECE) {
      if (
        CORE_PIECES_ACTIONS_NAMES.find((n) => n === flowItem.settings.pieceName)
      ) {
        return state.coreFlowItemsDetails.find(
          (c) => c.extra?.appName === flowItem.settings.pieceName
        );
      }
      return state.customPiecesActionsFlowItemDetails.find(
        (f) => f.extra?.appName === flowItem.settings.pieceName
      );
    }
    if (flowItem.type === TriggerType.PIECE) {
      if (CORE_PIECES_TRIGGERS.find((n) => n === flowItem.settings.pieceName)) {
        return state.coreTriggerFlowItemsDetails.find(
          (c) => c.extra?.appName === flowItem.settings.pieceName
        );
      }
      return state.customPiecesTriggersFlowItemDetails.find(
        (f) => f.extra?.appName === flowItem.settings.pieceName
      );
    }

    //Core items might contain remote flows so always have them at the end
    const coreItemDetials = state.coreFlowItemsDetails.find(
      (c) => c.type === flowItem.type
    );

    if (coreItemDetials) return coreItemDetials;
    const triggerItemDetails = state.coreTriggerFlowItemsDetails.find(
      (t) => t.type === flowItem.type
    );

    return triggerItemDetails;
  });

const selectAllAppConnections = createSelector(
  selectBuilderState,
  (globalState) => globalState.appConnectionsState.connections
);

export const selectConnection = (connectionName: string) =>
  createSelector(selectAllAppConnections, (connections: AppConnection[]) => {
    return connections.find((c) => c.name === connectionName);
  });

const selectAppConnectionsDropdownOptions = createSelector(
  selectAllAppConnections,
  (connections: AppConnection[]) => {
    return [...connections].map((c) => {
      const result: ConnectionDropdownItem = {
        label: { appName: c.appName, name: c.name },
        value: `\${connections.${c.name}}`,
      };
      return result;
    });
  }
);

const selectAllFlowSteps = createSelector(
  selectCurrentFlow,
  (flow: Flow | undefined) => {
    if (flow && flow.version) {
      return FlowStructureUtil.traverseAllSteps(flow.version.trigger, false);
    }
    return [];
  }
);

const selectAppConnectionsForMentionsDropdown = createSelector(
  selectAllAppConnections,
  (connections: AppConnection[]) => {
    return [...connections].map((c) => {
      const result: MentionListItem = {
        label: c.name,
        value: `\${connections.${c.name}}`,
      };
      return result;
    });
  }
);

const selectAllStepsForMentionsDropdown = createSelector(
  selectCurrentStep,
  selectCurrentFlow,
  selectAllFlowItemsDetails,
  (
    currentStep,
    flow,
    flowItemDetails
  ): (MentionListItem & { step: FlowItem })[] => {
    if (!currentStep || !flow || !flow.version || !flow.version.trigger) {
      return [];
    }
    const path = FlowStructureUtil.findPathToStep(
      currentStep,
      flow?.version?.trigger
    );
    return path.map((s) => {
      return {
        label: s.displayName,
        value: `\${${s.name}}`,
        step: s,
        logoUrl: findStepLogoUrlForMentions(s, flowItemDetails),
      };
    });
  }
);
const selectStepValidity = createSelector(selectCurrentStep, (step) => {
  return step?.valid || false;
});
function findStepLogoUrlForMentions(
  step: FlowItem,
  flowItemsDetailsState: FlowItemsDetailsState
) {
  if (step.type === ActionType.PIECE) {
    if (CORE_PIECES_ACTIONS_NAMES.find((n) => n === step.settings.pieceName)) {
      return `assets/img/custom/piece/${step.settings.pieceName}_mention.png`;
    }
    return flowItemsDetailsState.customPiecesActionsFlowItemDetails.find(
      (i) => i.extra?.appName === step.settings.pieceName
    )?.logoUrl;
  } else if (step.type === TriggerType.PIECE) {
    if (CORE_PIECES_TRIGGERS.find((n) => n === step.settings.pieceName)) {
      return `assets/img/custom/piece/${step.settings.pieceName}_mention.png`;
    }
    return flowItemsDetailsState.customPiecesTriggersFlowItemDetails.find(
      (i) => i.extra?.appName === step.settings.pieceName
    )?.logoUrl;
  } else {
    if (step.type === TriggerType.EMPTY || step.type === TriggerType.WEBHOOK) {
      const fileName =
        step.type === TriggerType.EMPTY
          ? 'emptyTrigger.png'
          : 'webhook_mention.png';
      return 'assets/img/custom/piece/' + fileName;
    }
    if (step.type === ActionType.LOOP_ON_ITEMS) {
      return 'assets/img/custom/piece/loop_mention.png';
    }
    return 'assets/img/custom/piece/code_mention.png';
  }
}
const selectIsSchduleTrigger = createSelector(selectCurrentFlow, (flow) => {
  if (flow?.version?.trigger.type === TriggerType.PIECE) {
    return flow.version.trigger.settings.pieceName === 'schedule';
  }
  return false;
});
const selectCurrentStepPieceVersionAndName = createSelector(
  selectCurrentStep,
  (s) => {
    if (s?.type === TriggerType.PIECE || s?.type === ActionType.PIECE) {
      return {
        version: s.settings.pieceVersion,
        pieceName: s.settings.pieceName,
      };
    }
    return undefined;
  }
);
const selectStepLogoUrl = (stepName: string) => {
  return createSelector(
    selectAllFlowSteps,
    selectAllFlowItemsDetails,
    (steps, flowItemsDetails) => {
      const step = steps.find((s) => s.name === stepName);
      if (!step) {
        return 'assets/img/custom/piece/branch_mention.png';
      }
      const logoUrl = findStepLogoUrlForMentions(step, flowItemsDetails);
      return logoUrl;
    }
  );
};
export const BuilderSelectors = {
  selectReadOnly,
  selectViewMode,
  selectCurrentFlowRun,
  selectCurrentFlow,
  selectCurrentInstance,
  selectCurrentRightSideBar,
  selectCurrentStep,
  selectIsPublishing,
  selectIsSaving,
  selectFlowHasAnySteps,
  selectCurrentLeftSidebarType,
  selectCurrentStepName,
  selectCurrentRightSideBarType,
  selectCurrentFlowRunStatus,
  selectCurrentStepDisplayName,
  selectIsInDebugMode,
  selectTabState,
  selectAllFlowItemsDetails,
  selectFlowItemDetails,
  selectAllFlowItemsDetailsLoadedState,
  selectCoreFlowItemsDetails,
  selectFlowItemDetailsForCoreTriggers,
  selectCurrentFlowValidity,
  selectFlowItemDetailsForCustomPiecesActions,
  selectAppConnectionsDropdownOptions,
  selectFlowItemDetailsForCustomPiecesTriggers,
  selectAllAppConnections,
  selectAllFlowSteps,
  selectAllStepsForMentionsDropdown,
  selectAppConnectionsForMentionsDropdown,
  selectStepLogoUrl,
  selectCurrentStepSettings,
  selectTriggerSelectedSampleData,
  selectStepValidity,
  selectIsSchduleTrigger,
  selectCurrentStepPieceVersionAndName,
<<<<<<< HEAD
  selectCurrentFlowFolderName,
=======
  selectCurrentFlowVersionId,
  selectStepTestSampleData,
  selectLastTestDate,
>>>>>>> 4260c91e
};<|MERGE_RESOLUTION|>--- conflicted
+++ resolved
@@ -1,17 +1,7 @@
 import { createFeatureSelector, createSelector } from '@ngrx/store';
 import { GlobalBuilderState } from '../../model/builder-state.model';
 
-<<<<<<< HEAD
-import {
-  AppConnection,
-  Flow,
-  FlowRun,
-  SampleDataSettings,
-} from '@activepieces/shared';
-=======
 import { AppConnection, Flow, FlowRun } from '@activepieces/shared';
-import { NO_PROPS, TabState } from '../../model/tab-state';
->>>>>>> 4260c91e
 import { ViewModeEnum } from '../../model/enums/view-mode.enum';
 
 import { FlowItemsDetailsState } from '../../model/flow-items-details-state.model';
@@ -90,14 +80,6 @@
   selectBuilderState,
   (state: GlobalBuilderState) => state.state
 );
-export const selectCurrentFlowVersionId = createSelector(
-  selectFlowsState,
-  (flowsState: FlowsState) => {
-    return flowsState.flows.find((f) => f.id === flowsState.selectedFlowId)!
-      .version.id;
-  }
-);
-
 export const selectCurrentFlowValidity = createSelector(
   selectCurrentFlow,
   (flow: Flow | undefined) => {
@@ -168,6 +150,14 @@
   selectCurrentStep,
   (step) => {
     return step?.displayName || '';
+  }
+);
+
+export const selectCurrentFlowVersionId = createSelector(
+  selectCurrentFlow,
+  (flow: Flow | undefined) => {
+    if (!flow) return undefined;
+    return flow.version?.id;
   }
 );
 
@@ -462,13 +452,10 @@
   selectCurrentStepSettings,
   selectTriggerSelectedSampleData,
   selectStepValidity,
+  selectCurrentFlowVersionId,
   selectIsSchduleTrigger,
   selectCurrentStepPieceVersionAndName,
-<<<<<<< HEAD
   selectCurrentFlowFolderName,
-=======
-  selectCurrentFlowVersionId,
   selectStepTestSampleData,
   selectLastTestDate,
->>>>>>> 4260c91e
 };