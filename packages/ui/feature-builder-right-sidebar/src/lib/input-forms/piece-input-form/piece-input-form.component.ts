--- conflicted
+++ resolved
@@ -489,32 +489,6 @@
     }
   }
 
-<<<<<<< HEAD
-  convertJsonStringToKeyValuePairs(headersString: string) {
-    const headersArray = headersString
-      .split(',')
-      .map((header) => header.trim());
-    const headersObject = {} as Record<string, unknown>;
-
-    headersArray.forEach((header) => {
-      const [key, value] = header.split(':').map((item) => item.trim());
-      headersObject[key] = value;
-    });
-
-    return headersObject;
-  }
-
-  httpRequestGenerated(request: Record<string, any>): void {
-    // this.form.reset();
-
-    const headers = this.convertJsonStringToKeyValuePairs(request['headers']);
-
-    this.form.patchValue({
-      ...request,
-      headers,
-    });
-    this.form.setValue({ body: '123' });
-=======
   httpRequestGenerated(request: Record<string, any>): void {
     let correctedRequest: Record<string, string | object> = {
       ...request,
@@ -536,6 +510,5 @@
     }
     this.form.reset(correctedRequest, { emitEvent: false });
     this.form.patchValue(correctedRequest);
->>>>>>> c20148e4
   }
 }