--- conflicted
+++ resolved
@@ -45,11 +45,8 @@
   elevateResizer$: Observable<void>;
   animateSectionsHeightChange = false;
   isCurrentStepPollingTrigger$: Observable<boolean>;
-<<<<<<< HEAD
   isResizerGrabbed = false;
-=======
   isCurrentStepPieceWebhookTrigger$: Observable<boolean>;
->>>>>>> da269427
   currentStepPieceVersion$: Observable<
     | {
         version: string;
@@ -71,29 +68,12 @@
     this.rightSidebarType$ = this.store.select(
       BuilderSelectors.selectCurrentRightSideBarType
     );
-<<<<<<< HEAD
-    this.currentStep$ = this.store
-      .select(BuilderSelectors.selectCurrentStep)
-      .pipe(
-        tap(() => {
-          this.elevateResizer$ = this.testStepService.elevateResizer$.pipe(
-            tap((shouldAnimate) => {
-              if (shouldAnimate && !this.isResizerGrabbed) {
-                this.resizerAnimation();
-              }
-            }),
-            map(() => void 0)
-          );
-        })
-      );
-=======
     this.listenToStepChangeAndAnimateResizer();
     this.checkIfCurrentStepIsPollingTrigger();
     this.checkIfCurrentStepIsPieceWebhookTrigger();
   }
 
   private checkIfCurrentStepIsPollingTrigger() {
->>>>>>> da269427
     this.isCurrentStepPollingTrigger$ = this.currentStep$.pipe(
       switchMap((step) => {
         if (
@@ -156,13 +136,14 @@
         tap(() => {
           this.elevateResizer$ = this.testStepService.elevateResizer$.pipe(
             tap((shouldAnimate) => {
-              if (shouldAnimate) {
+              if (shouldAnimate && !this.isResizerGrabbed) {
                 this.resizerAnimation();
               }
             }),
             map(() => void 0)
-          );}));
-  
+          );
+        })
+      );
   }
 
   private checkCurrentStepPieceVersion() {
