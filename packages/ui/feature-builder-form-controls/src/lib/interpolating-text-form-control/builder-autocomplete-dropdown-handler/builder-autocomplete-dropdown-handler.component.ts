import {
  ChangeDetectionStrategy,
  ChangeDetectorRef,
  Component,
  EventEmitter,
  Input,
  Output,
} from '@angular/core';
<<<<<<< HEAD
import { BuilderAutocompleteMentionsDropdownService } from '../builder-autocomplete-mentions-dropdown/builder-autocomplete-mentions-dropdown.service';
import { InsertMentionOperation } from '../utils';
import { Observable, filter, map, take, tap } from 'rxjs';
import { Store } from '@ngrx/store';
import { BuilderSelectors } from '../../../../../feature-builder-store/src';
import { flowHelper } from '@activepieces/shared';
=======
import {
  BuilderAutocompleteMentionsDropdownService,
  InsertMentionOperation,
} from '@activepieces/ui/common';
import { Observable, filter, tap } from 'rxjs';
>>>>>>> 19bb196f

@Component({
  selector: 'app-builder-autocomplete-dropdown-handler',
  templateUrl: './builder-autocomplete-dropdown-handler.component.html',
  changeDetection: ChangeDetectionStrategy.OnPush,
})
export class BuilderAutocompleteDropdownHandlerComponent {
  static nextId = 0;
  id = BuilderAutocompleteDropdownHandlerComponent.nextId++;
  @Input() container: HTMLElement;
  @Input() currentInputCanHaveOnlyOneMention = false;
  @Output() mentionEmitted: EventEmitter<InsertMentionOperation> =
    new EventEmitter();
  listenToMentions$: Observable<{ id: number; insert: InsertMentionOperation }>;
  showDataInsertionPopup$: Observable<boolean>;
  constructor(
    private builderAutocompleteService: BuilderAutocompleteMentionsDropdownService,
    private store: Store,
    private cd: ChangeDetectorRef
  ) {
    this.listenToMentions$ = this.builderAutocompleteService.mentionEmitted
      .asObservable()
      .pipe(
        filter((res) => res.id === this.id),
        tap((res) => this.mentionEmitted.emit(res.insert))
      );
  }
  showMentionsDropdown() {
    this.showDataInsertionPopup$ = this.store
      .select(BuilderSelectors.selectCurrentStep)
      .pipe(
        take(1),
        map((step) => {
          if (step) return flowHelper.isTrigger(step.type);
          return true;
        }),
        tap((isTrigger) => {
          if (!isTrigger) {
            this.builderAutocompleteService.currentAutocompleteInputId$.next(
              this.id
            );
            this.builderAutocompleteService.currentAutoCompleteInputContainer$.next(
              this.container
            );
            this.builderAutocompleteService.currentInputCanHaveOnlyOneMention =
              this.currentInputCanHaveOnlyOneMention;
          }
        })
      );
    this.cd.markForCheck();
  }
}<|MERGE_RESOLUTION|>--- conflicted
+++ resolved
@@ -6,20 +6,14 @@
   Input,
   Output,
 } from '@angular/core';
-<<<<<<< HEAD
-import { BuilderAutocompleteMentionsDropdownService } from '../builder-autocomplete-mentions-dropdown/builder-autocomplete-mentions-dropdown.service';
-import { InsertMentionOperation } from '../utils';
 import { Observable, filter, map, take, tap } from 'rxjs';
 import { Store } from '@ngrx/store';
-import { BuilderSelectors } from '../../../../../feature-builder-store/src';
 import { flowHelper } from '@activepieces/shared';
-=======
 import {
   BuilderAutocompleteMentionsDropdownService,
   InsertMentionOperation,
 } from '@activepieces/ui/common';
-import { Observable, filter, tap } from 'rxjs';
->>>>>>> 19bb196f
+import { BuilderSelectors } from '@activepieces/ui/feature-builder-store';
 
 @Component({
   selector: 'app-builder-autocomplete-dropdown-handler',
