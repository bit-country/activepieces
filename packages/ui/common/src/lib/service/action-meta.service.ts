import { Injectable } from '@angular/core';
import {
  ActionType,
  ApEdition,
  PieceOptionRequest,
<<<<<<< HEAD
  SeekPage,
=======
  Trigger,
>>>>>>> ce480058
  TriggerType,
} from '@activepieces/shared';
import { HttpClient } from '@angular/common/http';
import { Observable, shareReplay, map, forkJoin, switchMap } from 'rxjs';
import { environment } from '../environments/environment';
import { FlowItemDetails } from '../models/flow-item-details';
import { FlagService } from './flag.service';
import {
  DropdownState,
  PiecePropertyMap,
  TriggerBase,
  PieceMetadata,
  PieceMetadataSummary,
  TriggerStrategy,
} from '@activepieces/pieces-framework';

type TriggersMetadata = Record<string, TriggerBase>;

export const CORE_PIECES_ACTIONS_NAMES = [
  'store',
  'data-mapper',
  'connections',
  'delay',
  'http',
  'smtp',
];
export const corePieceIconUrl = (pieceName: string) =>
  `assets/img/custom/piece/${pieceName}_mention.png`;
export const CORE_PIECES_TRIGGERS = ['schedule'];
@Injectable({
  providedIn: 'root',
})
export class ActionMetaService {
  private release$ = this.flagsService.getRelease().pipe(shareReplay(1));

  private piecesManifest$ = this.release$.pipe(
    switchMap((release) => {
      return this.http.get<PieceMetadataSummary[]>(
        `${environment.apiUrl}/pieces?release=${release}`
      );
    }),
    shareReplay(1)
  );

  private piecesCache = new Map<string, Observable<PieceMetadata>>();

  private edition$ = this.flagsService.getEdition();

  public coreFlowItemsDetails: FlowItemDetails[] = [
    {
      type: ActionType.CODE,
      name: 'Code',
      description: 'Powerful nodejs & typescript code with npm',
      logoUrl: '/assets/img/custom/piece/code.svg',
    },
    {
      type: ActionType.BRANCH,
      name: 'Branch',
      description: 'Decide what happens based on an if condition result',
      logoUrl: '/assets/img/custom/piece/branch.svg',
    },
    {
      type: ActionType.LOOP_ON_ITEMS,
      name: 'Loop',
      description: 'Loop on a list of items',
      logoUrl: '/assets/img/custom/piece/loop.svg',
    },
  ];

  public triggerItemsDetails: FlowItemDetails[] = [
    {
      type: TriggerType.WEBHOOK,
      name: 'Webhook',
      description: 'Trigger flow by calling a unique web url',
      logoUrl: '/assets/img/custom/piece/webhook.svg',
    },
    {
      type: TriggerType.EMPTY,
      name: 'Trigger',
      description: 'Choose a trigger',
      logoUrl: '/assets/img/custom/piece/empty-trigger.svg',
    },
  ];

  constructor(private http: HttpClient, private flagsService: FlagService) {}

  private getCacheKey(pieceName: string, pieceVersion: string): string {
    return `${pieceName}-${pieceVersion}`;
  }

  private filterAppWebhooks(
    triggersMap: TriggersMetadata,
    edition: ApEdition
  ): TriggersMetadata {
    if (edition === ApEdition.ENTERPRISE) {
      return triggersMap;
    }

    const triggersList = Object.entries(triggersMap);

    const filteredTriggersList = triggersList.filter(
      ([, trigger]) => trigger.type !== TriggerStrategy.APP_WEBHOOK
    );

    return Object.fromEntries(filteredTriggersList);
  }

  private fetchPieceMetadata(
    pieceName: string,
    pieceVersion: string
  ): Observable<PieceMetadata> {
    return this.http.get<PieceMetadata>(
      `${environment.apiUrl}/pieces/${pieceName}?version=${pieceVersion}`
    );
  }

  getPiecesManifest(): Observable<PieceMetadataSummary[]> {
    return this.piecesManifest$;
  }

  getPieceMetadata(
    pieceName: string,
    pieceVersion: string
  ): Observable<PieceMetadata> {
    const cacheKey = this.getCacheKey(pieceName, pieceVersion);

    if (this.piecesCache.has(cacheKey)) {
      return this.piecesCache.get(cacheKey)!;
    }
    const pieceMetadata$ = forkJoin({
      pieceMetadata: this.fetchPieceMetadata(pieceName, pieceVersion),
      edition: this.edition$,
    }).pipe(
      map(({ pieceMetadata, edition }) => {
        pieceMetadata.triggers = this.filterAppWebhooks(
          pieceMetadata.triggers,
          edition
        );
        return pieceMetadata;
      }),
      shareReplay(1)
    );

    this.piecesCache.set(cacheKey, pieceMetadata$);
    return this.piecesCache.get(cacheKey)!;
  }

  getPieceActionConfigOptions<
    T extends DropdownState<unknown> | PiecePropertyMap
  >(req: PieceOptionRequest, pieceName: string) {
    return this.http.post<T>(
      environment.apiUrl + `/pieces/${pieceName}/options`,
      req
    );
  }
  findNonPieceStepIcon(type: ActionType | TriggerType) {
    switch (type) {
      case ActionType.CODE:
        return { url: 'assets/img/custom/piece/code_mention.png', key: 'code' };
      case ActionType.BRANCH:
        return {
          url: 'assets/img/custom/piece/branch_mention.png',
          key: 'branch',
        };
      case ActionType.LOOP_ON_ITEMS:
        return {
          url: 'assets/img/custom/piece/loop_mention.png',
          key: 'loop',
        };
      case TriggerType.WEBHOOK:
        return {
          url: 'assets/img/custom/piece/webhook_mention.png',
          key: 'webhook',
        };
    }

    throw new Error("Step type isn't accounted for");
  }
}<|MERGE_RESOLUTION|>--- conflicted
+++ resolved
@@ -3,11 +3,6 @@
   ActionType,
   ApEdition,
   PieceOptionRequest,
-<<<<<<< HEAD
-  SeekPage,
-=======
-  Trigger,
->>>>>>> ce480058
   TriggerType,
 } from '@activepieces/shared';
 import { HttpClient } from '@angular/common/http';
