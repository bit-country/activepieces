import {
  Component,
  Input,
  OnChanges,
  OnInit,
  SimpleChanges,
} from '@angular/core';
import {
  AppConnectionStatus,
  ExecutionOutputStatus,
  StepOutputStatus,
} from '@activepieces/shared';

@Component({
  selector: 'ap-state-icon',
  templateUrl: './state-icon.component.html',
})
export class StateIconComponent implements OnInit, OnChanges {
  @Input() size = 16;
  @Input() showStatusText = true;
  @Input() status:
    | ExecutionOutputStatus
    | StepOutputStatus
    | AppConnectionStatus;
  textAfter = '';
  readonly ExecutionOutputStatus = ExecutionOutputStatus;
  readonly StepOutputStatus = StepOutputStatus;

  iconUrl = '';
  ngOnInit(): void {
    this.textAfter = this.findTextAfter(this.status);
    this.iconUrl = this.findIconUrl(this.status);
  }
  ngOnChanges(changes: SimpleChanges): void {
    this.textAfter = this.findTextAfter(this.status);
    this.iconUrl = this.findIconUrl(this.status);
  }
  findIconUrl(
    status: ExecutionOutputStatus | StepOutputStatus | AppConnectionStatus
  ): string {
    switch (status) {
      case ExecutionOutputStatus.STOPPED:
      case ExecutionOutputStatus.SUCCEEDED:
      case StepOutputStatus.SUCCEEDED:
      case StepOutputStatus.STOPPED:
      case AppConnectionStatus.ACTIVE:
        return 'assets/img/custom/status/success.svg';
      case ExecutionOutputStatus.FAILED:
      case ExecutionOutputStatus.INTERNAL_ERROR:
      case ExecutionOutputStatus.TIMEOUT:
      case StepOutputStatus.FAILED:
      case AppConnectionStatus.ERROR:
      case ExecutionOutputStatus.QUOTA_EXCEEDED:
        return 'assets/img/custom/status/error.svg';
      case ExecutionOutputStatus.PAUSED:
      case StepOutputStatus.PAUSED:
        return 'assets/img/custom/status/paused.svg';
      case StepOutputStatus.RUNNING:
      case ExecutionOutputStatus.RUNNING:
        return '';
    }
  }
  findTextAfter(
    status: ExecutionOutputStatus | StepOutputStatus | AppConnectionStatus
  ): string {
    switch (status) {
      case ExecutionOutputStatus.STOPPED:
      case ExecutionOutputStatus.SUCCEEDED:
      case StepOutputStatus.SUCCEEDED:
      case StepOutputStatus.STOPPED:
<<<<<<< HEAD
        return $localize`Succeeded`;
=======
        return 'Succeeded';
      case ExecutionOutputStatus.QUOTA_EXCEEDED:
        return 'Quota Exceeded';
>>>>>>> 257282a2
      case ExecutionOutputStatus.INTERNAL_ERROR:
        return $localize`Internal Error`;
      case ExecutionOutputStatus.TIMEOUT:
        return $localize`Timed Out`;
      case ExecutionOutputStatus.FAILED:
      case StepOutputStatus.FAILED:
        return $localize`Failed`;
      case ExecutionOutputStatus.PAUSED:
      case StepOutputStatus.PAUSED:
        return $localize`Paused`;
      case ExecutionOutputStatus.RUNNING:
      case StepOutputStatus.RUNNING:
        return $localize`Running`;
      case AppConnectionStatus.ACTIVE:
        return $localize`Active`;
      case AppConnectionStatus.ERROR:
        return $localize`Error`;
    }
  }
}<|MERGE_RESOLUTION|>--- conflicted
+++ resolved
@@ -68,13 +68,9 @@
       case ExecutionOutputStatus.SUCCEEDED:
       case StepOutputStatus.SUCCEEDED:
       case StepOutputStatus.STOPPED:
-<<<<<<< HEAD
         return $localize`Succeeded`;
-=======
-        return 'Succeeded';
       case ExecutionOutputStatus.QUOTA_EXCEEDED:
         return 'Quota Exceeded';
->>>>>>> 257282a2
       case ExecutionOutputStatus.INTERNAL_ERROR:
         return $localize`Internal Error`;
       case ExecutionOutputStatus.TIMEOUT:
