--- conflicted
+++ resolved
@@ -3,11 +3,7 @@
   "version": "0.0.1",
   "peerDependencies": {
     "@activepieces/ui/common": "0.0.2",
-<<<<<<< HEAD
-    "@activepieces/shared": "0.10.110",
-=======
     "@activepieces/shared": "0.10.111",
->>>>>>> 44ae8de5
     "@angular/core": "18.0.3",
     "@angular/common": "18.0.3",
     "rxjs": "7.8.1",
