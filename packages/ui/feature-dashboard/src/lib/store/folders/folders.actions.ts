--- conflicted
+++ resolved
@@ -16,11 +16,7 @@
     folders: FoldersListDto[];
     allFlowsNumber: number;
     uncategorizedFlowsNumber: number;
-<<<<<<< HEAD
     selectedFolderId:string
-=======
-    selectedFolderId?: string;
->>>>>>> de4e438e
   }>()
 );
 
