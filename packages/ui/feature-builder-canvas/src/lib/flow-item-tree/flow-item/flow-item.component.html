--- conflicted
+++ resolved
@@ -4,11 +4,7 @@
     <app-incomplete-steps-widget></app-incomplete-steps-widget>
   </div>
   <ng-container *ngIf="!trigger && (viewMode$ | async)===false">
-<<<<<<< HEAD
-    <div #flowItem class="ap-z-50 ap-cursor-grab ap-relative" mwlDraggable dragCursor="grabbing"
-=======
-    <div #flowItem class="ap-z-50 ap-cursor-pointer ap-relative" mwlDraggable [dragCursor]="isDragging?'grabbing' :''"
->>>>>>> 3cbb1cff
+    <div #flowItem class="ap-z-50 ap-cursor-pointer ap-relative" mwlDraggable dragCursor="grabbing"
       [ghostElementTemplate]="ItemContent.stepDragTemplate" (dragEnd)="draggingEnded()"
       [showOriginalElementWhileDragging]="false" [dropData]="_flowItemData"
       [class.ap-opacity-0]="hideDraggableSource$ | async" [ghostElementAppendTo]="draggingContainer"
