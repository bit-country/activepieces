--- conflicted
+++ resolved
@@ -50,11 +50,8 @@
     private actRoute: ActivatedRoute,
     private router: Router,
     private authService: AuthenticationService,
-<<<<<<< HEAD
-    private flagService: FlagService
-=======
+    private flagService: FlagService,
     private snackbar:MatSnackBar
->>>>>>> f71798ec
   ) {
    this.fullLogoSmall$ = this.flagService.getLogos().pipe(map(logos=>logos.smallFullLogoUrl));
     this.messageControl = new FormControl('');
