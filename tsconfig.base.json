--- conflicted
+++ resolved
@@ -81,9 +81,7 @@
       "@activepieces/piece-mailchimp": [
         "packages/pieces/mailchimp/src/index.ts"
       ],
-<<<<<<< HEAD
       "@activepieces/piece-notion": ["packages/pieces/notion/src/index.ts"],
-=======
       "@activepieces/piece-mailer-lite": [
         "packages/pieces/mailer-lite/src/index.ts"
       ],
@@ -91,7 +89,6 @@
       "@activepieces/piece-mattermost": [
         "packages/pieces/mattermost/src/index.ts"
       ],
->>>>>>> 9907f493
       "@activepieces/piece-openai": ["packages/pieces/openai/src/index.ts"],
       "@activepieces/piece-pipedrive": [
         "packages/pieces/pipedrive/src/index.ts"
