--- conflicted
+++ resolved
@@ -158,7 +158,6 @@
       "@activepieces/piece-frame": [
         "packages/pieces/community/frame/src/index.ts"
       ],
-<<<<<<< HEAD
       "@activepieces/piece-figma": ["packages/pieces/figma/src/index.ts"],
       "@activepieces/piece-flowise": ["packages/pieces/flowise/src/index.ts"],
       "@activepieces/piece-flowlu": ["packages/pieces/flowlu/src/index.ts"],
@@ -166,8 +165,6 @@
         "packages/pieces/formbricks/src/index.ts"
       ],
       "@activepieces/piece-frame": ["packages/pieces/frame/src/index.ts"],
-=======
->>>>>>> 70738c57
       "@activepieces/piece-freshdesk": [
         "packages/pieces/community/freshdesk/src/index.ts"
       ],
