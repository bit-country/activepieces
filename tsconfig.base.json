{
  "compileOnSave": false,
  "compilerOptions": {
    "allowSyntheticDefaultImports": true,
    "esModuleInterop": true,
    "rootDir": ".",
    "sourceMap": true,
    "declaration": false,
    "moduleResolution": "node",
    "emitDecoratorMetadata": true,
    "experimentalDecorators": true,
    "importHelpers": true,
    "target": "es2015",
    "module": "esnext",
    "lib": ["es2021", "dom"],
    "skipLibCheck": true,
    "skipDefaultLibCheck": true,
    "baseUrl": ".",
    "paths": {
      "@activepieces/engine": ["packages/engine/src/main.ts"],
      "@activepieces/piece-airtable": ["packages/pieces/airtable/src/index.ts"],
      "@activepieces/piece-amazon-s3": [
        "packages/pieces/amazon-s3/src/index.ts"
      ],
      "@activepieces/piece-asana": ["packages/pieces/asana/src/index.ts"],
      "@activepieces/piece-bannerbear": [
        "packages/pieces/bannerbear/src/index.ts"
      ],
      "@activepieces/piece-binance": ["packages/pieces/binance/src/index.ts"],
      "@activepieces/piece-blackbaud": [
        "packages/pieces/blackbaud/src/index.ts"
      ],
      "@activepieces/piece-bloomerang": [
        "packages/pieces/bloomerang/src/index.ts"
      ],
      "@activepieces/piece-cal-com": ["packages/pieces/cal-com/src/index.ts"],
      "@activepieces/piece-calendly": ["packages/pieces/calendly/src/index.ts"],
      "@activepieces/piece-certopus": ["packages/pieces/certopus/src/index.ts"],
      "@activepieces/piece-clickup": ["packages/pieces/clickup/src/index.ts"],
      "@activepieces/piece-clockodo": ["packages/pieces/clockodo/src/index.ts"],
      "@activepieces/piece-connections": [
        "packages/pieces/connections/src/index.ts"
      ],
      "@activepieces/piece-constant-contact": [
        "packages/pieces/constant-contact/src/index.ts"
      ],
      "@activepieces/piece-csv": ["packages/pieces/csv/src/index.ts"],
      "@activepieces/piece-data-mapper": [
        "packages/pieces/data-mapper/src/index.ts"
      ],
      "@activepieces/piece-delay": ["packages/pieces/delay/src/index.ts"],
      "@activepieces/piece-discord": ["packages/pieces/discord/src/index.ts"],
      "@activepieces/piece-drip": ["packages/pieces/drip/src/index.ts"],
      "@activepieces/piece-dropbox": ["packages/pieces/dropbox/src/index.ts"],
      "@activepieces/piece-facebook-pages": [
        "packages/pieces/facebook-pages/src/index.ts"
      ],
      "@activepieces/piece-figma": ["packages/pieces/figma/src/index.ts"],
      "@activepieces/piece-freshsales": [
        "packages/pieces/freshsales/src/index.ts"
      ],
      "@activepieces/piece-generatebanners": [
        "packages/pieces/generatebanners/src/index.ts"
      ],
      "@activepieces/piece-github": ["packages/pieces/github/src/index.ts"],
      "@activepieces/piece-gmail": ["packages/pieces/gmail/src/index.ts"],
      "@activepieces/piece-google-calendar": [
        "packages/pieces/google-calendar/src/index.ts"
      ],
      "@activepieces/piece-google-contacts": [
        "packages/pieces/google-contacts/src/index.ts"
      ],
      "@activepieces/piece-google-drive": [
        "packages/pieces/google-drive/src/index.ts"
      ],
      "@activepieces/piece-google-forms": [
        "packages/pieces/google-forms/src/index.ts"
      ],
      "@activepieces/piece-google-sheets": [
        "packages/pieces/google-sheets/src/index.ts"
      ],
      "@activepieces/piece-google-tasks": [
        "packages/pieces/google-tasks/src/index.ts"
      ],
      "@activepieces/piece-gotify": ["packages/pieces/gotify/src/index.ts"],
      "@activepieces/piece-hackernews": [
        "packages/pieces/hackernews/src/index.ts"
      ],
      "@activepieces/piece-http": ["packages/pieces/http/src/index.ts"],
      "@activepieces/piece-hubspot": ["packages/pieces/hubspot/src/index.ts"],
      "@activepieces/piece-instagram-business": [
        "packages/pieces/instagram-business/src/index.ts"
      ],
      "@activepieces/piece-intercom": ["packages/pieces/intercom/src/index.ts"],
      "@activepieces/piece-jotform": ["packages/pieces/jotform/src/index.ts"],
      "@activepieces/piece-kizeo-forms": [
        "packages/pieces/kizeo-forms/src/index.ts"
      ],
<<<<<<< HEAD
      "@activepieces/piece-linkedin": ["packages/pieces/linkedin/src/index.ts"],
=======
>>>>>>> 4eaa34d9
      "@activepieces/piece-mailchimp": [
        "packages/pieces/mailchimp/src/index.ts"
      ],
      "@activepieces/piece-mailer-lite": [
        "packages/pieces/mailer-lite/src/index.ts"
      ],
      "@activepieces/piece-mastodon": ["packages/pieces/mastodon/src/index.ts"],
      "@activepieces/piece-matrix": ["packages/pieces/matrix/src/index.ts"],
      "@activepieces/piece-mattermost": [
        "packages/pieces/mattermost/src/index.ts"
      ],
      "@activepieces/piece-mautic": ["packages/pieces/mautic/src/index.ts"],
      "@activepieces/piece-mindee": ["packages/pieces/mindee/src/index.ts"],
      "@activepieces/piece-monday": ["packages/pieces/monday/src/index.ts"],
      "@activepieces/piece-mysql": ["packages/pieces/mysql/src/index.ts"],
      "@activepieces/piece-notion": ["packages/pieces/notion/src/index.ts"],
      "@activepieces/piece-ntfy": ["packages/pieces/ntfy/src/index.ts"],
      "@activepieces/piece-openai": ["packages/pieces/openai/src/index.ts"],
      "@activepieces/piece-pastebin": ["packages/pieces/pastebin/src/index.ts"],
      "@activepieces/piece-pipedrive": [
        "packages/pieces/pipedrive/src/index.ts"
      ],
      "@activepieces/piece-postgres": ["packages/pieces/postgres/src/index.ts"],
      "@activepieces/piece-posthog": ["packages/pieces/posthog/src/index.ts"],
      "@activepieces/piece-pushover": ["packages/pieces/pushover/src/index.ts"],
      "@activepieces/piece-rss": ["packages/pieces/rss/src/index.ts"],
      "@activepieces/piece-salesforce": [
        "packages/pieces/salesforce/src/index.ts"
      ],
      "@activepieces/piece-schedule": ["packages/pieces/schedule/src/index.ts"],
      "@activepieces/piece-sendgrid": ["packages/pieces/sendgrid/src/index.ts"],
      "@activepieces/piece-sendinblue": [
        "packages/pieces/sendinblue/src/index.ts"
      ],
      "@activepieces/piece-sftp": ["packages/pieces/sftp/src/index.ts"],
      "@activepieces/piece-shopify": ["packages/pieces/shopify/src/index.ts"],
      "@activepieces/piece-slack": ["packages/pieces/slack/src/index.ts"],
      "@activepieces/piece-smtp": ["packages/pieces/smtp/src/index.ts"],
      "@activepieces/piece-spotify": ["packages/pieces/spotify/src/index.ts"],
      "@activepieces/piece-square": ["packages/pieces/square/src/index.ts"],
      "@activepieces/piece-stability-ai": [
        "packages/pieces/stability-ai/src/index.ts"
      ],
      "@activepieces/piece-store": ["packages/pieces/store/src/index.ts"],
      "@activepieces/piece-stripe": ["packages/pieces/stripe/src/index.ts"],
      "@activepieces/piece-telegram-bot": [
        "packages/pieces/telegram-bot/src/index.ts"
      ],
      "@activepieces/piece-todoist": ["packages/pieces/todoist/src/index.ts"],
      "@activepieces/piece-trello": ["packages/pieces/trello/src/index.ts"],
      "@activepieces/piece-twilio": ["packages/pieces/twilio/src/index.ts"],
      "@activepieces/piece-twitter": ["packages/pieces/twitter/src/index.ts"],
      "@activepieces/piece-typeform": ["packages/pieces/typeform/src/index.ts"],
      "@activepieces/piece-vtex": ["packages/pieces/vtex/src/index.ts"],
      "@activepieces/piece-wordpress": [
        "packages/pieces/wordpress/src/index.ts"
      ],
      "@activepieces/piece-xero": ["packages/pieces/xero/src/index.ts"],
      "@activepieces/piece-xml": ["packages/pieces/xml/src/index.ts"],
      "@activepieces/piece-youtube": ["packages/pieces/youtube/src/index.ts"],
      "@activepieces/piece-zendesk": ["packages/pieces/zendesk/src/index.ts"],
      "@activepieces/piece-zoho-crm": ["packages/pieces/zoho-crm/src/index.ts"],
      "@activepieces/piece-zoom": ["packages/pieces/zoom/src/index.ts"],
      "@activepieces/pieces-apps": ["packages/pieces/apps/src/index.ts"],
      "@activepieces/pieces-common": ["packages/pieces/common/src/index.ts"],
      "@activepieces/pieces-framework": [
        "packages/pieces/framework/src/index.ts"
      ],
      "@activepieces/shared": ["packages/shared/src/index.ts"],
      "@activepieces/ui/common": ["packages/ui/common/src/index.ts"],
      "@activepieces/ui/feature-authentication": [
        "packages/ui/feature-authentication/src/index.ts"
      ],
      "@activepieces/ui/feature-builder-canvas": [
        "packages/ui/feature-builder-canvas/src/index.ts"
      ],
      "@activepieces/ui/feature-builder-form-controls": [
        "packages/ui/feature-builder-form-controls/src/index.ts"
      ],
      "@activepieces/ui/feature-builder-header": [
        "packages/ui/feature-builder-header/src/index.ts"
      ],
      "@activepieces/ui/feature-builder-left-sidebar": [
        "packages/ui/feature-builder-left-sidebar/src/index.ts"
      ],
      "@activepieces/ui/feature-builder-right-sidebar": [
        "packages/ui/feature-builder-right-sidebar/src/index.ts"
      ],
      "@activepieces/ui/feature-builder-store": [
        "packages/ui/feature-builder-store/src/index.ts"
      ],
      "@activepieces/ui/feature-builder-test-steps": [
        "packages/ui/feature-builder-test-steps/src/index.ts"
      ],
      "@activepieces/ui/feature-connections": [
        "packages/ui/feature-connections/src/index.ts"
      ],
      "@activepieces/ui/feature-dashboard": [
        "packages/ui/feature-dashboard/src/index.ts"
      ],
      "@activepieces/ui/feature-templates": [
        "packages/ui/feature-templates/src/index.ts"
      ],
      "@activepieces/ui/templates": ["packages/ui/templates/src/index.ts"]
    },
    "resolveJsonModule": true
  },
  "exclude": ["node_modules", "tmp"]
}<|MERGE_RESOLUTION|>--- conflicted
+++ resolved
@@ -96,10 +96,7 @@
       "@activepieces/piece-kizeo-forms": [
         "packages/pieces/kizeo-forms/src/index.ts"
       ],
-<<<<<<< HEAD
       "@activepieces/piece-linkedin": ["packages/pieces/linkedin/src/index.ts"],
-=======
->>>>>>> 4eaa34d9
       "@activepieces/piece-mailchimp": [
         "packages/pieces/mailchimp/src/index.ts"
       ],
