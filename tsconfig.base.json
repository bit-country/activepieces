{
  "compileOnSave": false,
  "compilerOptions": {
    "allowSyntheticDefaultImports": true,
    "esModuleInterop": true,
    "rootDir": ".",
    "sourceMap": true,
    "declaration": false,
    "moduleResolution": "node",
    "emitDecoratorMetadata": true,
    "experimentalDecorators": true,
    "importHelpers": true,
    "target": "es2015",
    "module": "esnext",
    "lib": ["es2021", "dom"],
    "skipLibCheck": true,
    "skipDefaultLibCheck": true,
    "baseUrl": ".",
    "paths": {
      "@/*": ["packages/*"],
      "@activepieces/engine": ["packages/engine/src/index.ts"],
      "@activepieces/framework": ["packages/pieces/framework/src/index.ts"],
      "@activepieces/piece-airtable": ["packages/pieces/airtable/src/index.ts"],
      "@activepieces/piece-asana": ["packages/pieces/asana/src/index.ts"],
      "@activepieces/piece-bannerbear": [
        "packages/pieces/bannerbear/src/index.ts"
      ],
      "@activepieces/piece-binance": ["packages/pieces/binance/src/index.ts"],
      "@activepieces/piece-blackbaud": [
        "packages/pieces/blackbaud/src/index.ts"
      ],
      "@activepieces/piece-cal-com": ["packages/pieces/cal-com/src/index.ts"],
      "@activepieces/piece-calendly": ["packages/pieces/calendly/src/index.ts"],
      "@activepieces/piece-clickup": ["packages/pieces/clickup/src/index.ts"],
      "@activepieces/piece-connections": [
        "packages/pieces/connections/src/index.ts"
      ],
      "@activepieces/piece-constant-contact": [
        "packages/pieces/constant-contact/src/index.ts"
      ],
      "@activepieces/piece-csv": ["packages/pieces/csv/src/index.ts"],
      "@activepieces/piece-data-mapper": [
        "packages/pieces/data-mapper/src/index.ts"
      ],
      "@activepieces/piece-delay": ["packages/pieces/delay/src/index.ts"],
      "@activepieces/piece-discord": ["packages/pieces/discord/src/index.ts"],
      "@activepieces/piece-drip": ["packages/pieces/drip/src/index.ts"],
      "@activepieces/piece-dropbox": ["packages/pieces/dropbox/src/index.ts"],
      "@activepieces/piece-figma": ["packages/pieces/figma/src/index.ts"],
      "@activepieces/piece-freshsales": [
        "packages/pieces/freshsales/src/index.ts"
      ],
      "@activepieces/piece-generatebanners": [
        "packages/pieces/generatebanners/src/index.ts"
      ],
      "@activepieces/piece-github": ["packages/pieces/github/src/index.ts"],
      "@activepieces/piece-gmail": ["packages/pieces/gmail/src/index.ts"],
      "@activepieces/piece-google-calendar": [
        "packages/pieces/google-calendar/src/index.ts"
      ],
      "@activepieces/piece-google-contacts": [
        "packages/pieces/google-contacts/src/index.ts"
      ],
      "@activepieces/piece-google-drive": [
        "packages/pieces/google-drive/src/index.ts"
      ],
      "@activepieces/piece-google-sheets": [
        "packages/pieces/google-sheets/src/index.ts"
      ],
      "@activepieces/piece-google-tasks": [
        "packages/pieces/google-tasks/src/index.ts"
      ],
      "@activepieces/piece-hackernews": [
        "packages/pieces/hackernews/src/index.ts"
      ],
      "@activepieces/piece-http": ["packages/pieces/http/src/index.ts"],
      "@activepieces/piece-hubspot": ["packages/pieces/hubspot/src/index.ts"],
      "@activepieces/piece-intercom": ["packages/pieces/intercom/src/index.ts"],
      "@activepieces/piece-mailchimp": [
        "packages/pieces/mailchimp/src/index.ts"
      ],
<<<<<<< HEAD
      "@activepieces/piece-mattermost": [
        "packages/pieces/mattermost/src/index.ts"
      ],
=======
      "@activepieces/piece-mastodon": ["packages/pieces/mastodon/src/index.ts"],
>>>>>>> 339d3d41
      "@activepieces/piece-openai": ["packages/pieces/openai/src/index.ts"],
      "@activepieces/piece-pipedrive": [
        "packages/pieces/pipedrive/src/index.ts"
      ],
      "@activepieces/piece-posthog": ["packages/pieces/posthog/src/index.ts"],
      "@activepieces/piece-rss": ["packages/pieces/rss/src/index.ts"],
      "@activepieces/piece-salesforce": [
        "packages/pieces/salesforce/src/index.ts"
      ],
      "@activepieces/piece-schedule": ["packages/pieces/schedule/src/index.ts"],
      "@activepieces/piece-sendgrid": ["packages/pieces/sendgrid/src/index.ts"],
      "@activepieces/piece-shopify": ["packages/pieces/shopify/src/index.ts"],
      "@activepieces/piece-sendinblue": [
        "packages/pieces/sendinblue/src/index.ts"
      ],
      "@activepieces/piece-slack": ["packages/pieces/slack/src/index.ts"],
      "@activepieces/piece-square": ["packages/pieces/square/src/index.ts"],
      "@activepieces/piece-store": ["packages/pieces/store/src/index.ts"],
      "@activepieces/piece-stripe": ["packages/pieces/stripe/src/index.ts"],
      "@activepieces/piece-telegram-bot": [
        "packages/pieces/telegram-bot/src/index.ts"
      ],
      "@activepieces/piece-todoist": ["packages/pieces/todoist/src/index.ts"],
      "@activepieces/piece-trello": ["packages/pieces/trello/src/index.ts"],
      "@activepieces/piece-twilio": ["packages/pieces/twilio/src/index.ts"],
      "@activepieces/piece-typeform": ["packages/pieces/typeform/src/index.ts"],
      "@activepieces/piece-wordpress": [
        "packages/pieces/wordpress/src/index.ts"
      ],
      "@activepieces/piece-youtube": ["packages/pieces/youtube/src/index.ts"],
      "@activepieces/piece-zoom": ["packages/pieces/zoom/src/index.ts"],
      "@activepieces/pieces-apps": ["packages/pieces/apps/src/index.ts"],
      "@activepieces/shared": ["packages/shared/src/index.ts"],
      "@backend/*": ["packages/backend/src/app/*"],
      "@ee/*": ["packages/ee/*"],
      "@frontend/*": ["packages/frontend/src/app/*"],
      "@shared/*": ["packages/shared/src/lib/*"]
    },
    "resolveJsonModule": true
  },
  "exclude": ["node_modules", "tmp"]
}<|MERGE_RESOLUTION|>--- conflicted
+++ resolved
@@ -79,13 +79,10 @@
       "@activepieces/piece-mailchimp": [
         "packages/pieces/mailchimp/src/index.ts"
       ],
-<<<<<<< HEAD
       "@activepieces/piece-mattermost": [
         "packages/pieces/mattermost/src/index.ts"
       ],
-=======
       "@activepieces/piece-mastodon": ["packages/pieces/mastodon/src/index.ts"],
->>>>>>> 339d3d41
       "@activepieces/piece-openai": ["packages/pieces/openai/src/index.ts"],
       "@activepieces/piece-pipedrive": [
         "packages/pieces/pipedrive/src/index.ts"
