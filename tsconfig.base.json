{
  "compileOnSave": false,
  "compilerOptions": {
    "allowSyntheticDefaultImports": true,
    "esModuleInterop": true,
    "rootDir": ".",
    "sourceMap": true,
    "declaration": false,
    "moduleResolution": "node",
    "emitDecoratorMetadata": true,
    "experimentalDecorators": true,
    "importHelpers": true,
    "target": "es2015",
    "module": "esnext",
    "lib": ["es2021", "dom"],
    "skipLibCheck": true,
    "skipDefaultLibCheck": true,
    "baseUrl": ".",
    "paths": {
      "@/*": ["packages/*"],
      "@activepieces/ee/billing/ui": ["packages/ee/billing/ui/src/index.ts"],
      "@activepieces/ee/shared": ["packages/ee/shared/src/index.ts"],
      "@activepieces/engine": ["packages/engine/src/main.ts"],
      "@activepieces/framework": ["packages/pieces/framework/src/index.ts"],
      "@activepieces/piece-airtable": ["packages/pieces/airtable/src/index.ts"],
      "@activepieces/piece-asana": ["packages/pieces/asana/src/index.ts"],
      "@activepieces/piece-bannerbear": [
        "packages/pieces/bannerbear/src/index.ts"
      ],
      "@activepieces/piece-binance": ["packages/pieces/binance/src/index.ts"],
      "@activepieces/piece-blackbaud": [
        "packages/pieces/blackbaud/src/index.ts"
      ],
      "@activepieces/piece-cal-com": ["packages/pieces/cal-com/src/index.ts"],
      "@activepieces/piece-calendly": ["packages/pieces/calendly/src/index.ts"],
      "@activepieces/piece-clickup": ["packages/pieces/clickup/src/index.ts"],
      "@activepieces/piece-connections": [
        "packages/pieces/connections/src/index.ts"
      ],
      "@activepieces/piece-constant-contact": [
        "packages/pieces/constant-contact/src/index.ts"
      ],
      "@activepieces/piece-csv": ["packages/pieces/csv/src/index.ts"],
      "@activepieces/piece-data-mapper": [
        "packages/pieces/data-mapper/src/index.ts"
      ],
      "@activepieces/piece-delay": ["packages/pieces/delay/src/index.ts"],
      "@activepieces/piece-discord": ["packages/pieces/discord/src/index.ts"],
      "@activepieces/piece-drip": ["packages/pieces/drip/src/index.ts"],
      "@activepieces/piece-dropbox": ["packages/pieces/dropbox/src/index.ts"],
      "@activepieces/piece-figma": ["packages/pieces/figma/src/index.ts"],
      "@activepieces/piece-freshsales": [
        "packages/pieces/freshsales/src/index.ts"
      ],
      "@activepieces/piece-generatebanners": [
        "packages/pieces/generatebanners/src/index.ts"
      ],
      "@activepieces/piece-github": ["packages/pieces/github/src/index.ts"],
      "@activepieces/piece-gmail": ["packages/pieces/gmail/src/index.ts"],
      "@activepieces/piece-google-calendar": [
        "packages/pieces/google-calendar/src/index.ts"
      ],
      "@activepieces/piece-google-contacts": [
        "packages/pieces/google-contacts/src/index.ts"
      ],
      "@activepieces/piece-google-drive": [
        "packages/pieces/google-drive/src/index.ts"
      ],
      "@activepieces/piece-google-forms": [
        "packages/pieces/google-forms/src/index.ts"
      ],
      "@activepieces/piece-google-sheets": [
        "packages/pieces/google-sheets/src/index.ts"
      ],
      "@activepieces/piece-google-tasks": [
        "packages/pieces/google-tasks/src/index.ts"
      ],
      "@activepieces/piece-hackernews": [
        "packages/pieces/hackernews/src/index.ts"
      ],
      "@activepieces/piece-http": ["packages/pieces/http/src/index.ts"],
      "@activepieces/piece-hubspot": ["packages/pieces/hubspot/src/index.ts"],
      "@activepieces/piece-intercom": ["packages/pieces/intercom/src/index.ts"],
      "@activepieces/piece-mailchimp": [
        "packages/pieces/mailchimp/src/index.ts"
      ],
<<<<<<< HEAD
      "@activepieces/piece-notion": ["packages/pieces/notion/src/index.ts"],
=======
      "@activepieces/piece-matrix": ["packages/pieces/matrix/src/index.ts"],
>>>>>>> c1c35dab
      "@activepieces/piece-mailer-lite": [
        "packages/pieces/mailer-lite/src/index.ts"
      ],
      "@activepieces/piece-mastodon": ["packages/pieces/mastodon/src/index.ts"],
      "@activepieces/piece-mattermost": [
        "packages/pieces/mattermost/src/index.ts"
      ],
      "@activepieces/piece-mindee": ["packages/pieces/mindee/src/index.ts"],
      "@activepieces/piece-openai": ["packages/pieces/openai/src/index.ts"],
      "@activepieces/piece-pipedrive": [
        "packages/pieces/pipedrive/src/index.ts"
      ],
      "@activepieces/piece-posthog": ["packages/pieces/posthog/src/index.ts"],
      "@activepieces/piece-rss": ["packages/pieces/rss/src/index.ts"],
      "@activepieces/piece-salesforce": [
        "packages/pieces/salesforce/src/index.ts"
      ],
      "@activepieces/piece-schedule": ["packages/pieces/schedule/src/index.ts"],
      "@activepieces/piece-sendgrid": ["packages/pieces/sendgrid/src/index.ts"],
      "@activepieces/piece-sendinblue": [
        "packages/pieces/sendinblue/src/index.ts"
      ],
      "@activepieces/piece-shopify": ["packages/pieces/shopify/src/index.ts"],
      "@activepieces/piece-slack": ["packages/pieces/slack/src/index.ts"],
      "@activepieces/piece-smtp": ["packages/pieces/smtp/src/index.ts"],
      "@activepieces/piece-square": ["packages/pieces/square/src/index.ts"],
      "@activepieces/piece-store": ["packages/pieces/store/src/index.ts"],
      "@activepieces/piece-stripe": ["packages/pieces/stripe/src/index.ts"],
      "@activepieces/piece-telegram-bot": [
        "packages/pieces/telegram-bot/src/index.ts"
      ],
      "@activepieces/piece-todoist": ["packages/pieces/todoist/src/index.ts"],
      "@activepieces/piece-trello": ["packages/pieces/trello/src/index.ts"],
      "@activepieces/piece-twilio": ["packages/pieces/twilio/src/index.ts"],
      "@activepieces/piece-typeform": ["packages/pieces/typeform/src/index.ts"],
      "@activepieces/piece-wordpress": [
        "packages/pieces/wordpress/src/index.ts"
      ],
      "@activepieces/piece-xero": ["packages/pieces/xero/src/index.ts"],
      "@activepieces/piece-youtube": ["packages/pieces/youtube/src/index.ts"],
      "@activepieces/piece-zendesk": ["packages/pieces/zendesk/src/index.ts"],
      "@activepieces/piece-zoho-crm": ["packages/pieces/zoho-crm/src/index.ts"],
      "@activepieces/piece-zoom": ["packages/pieces/zoom/src/index.ts"],
      "@activepieces/pieces-apps": ["packages/pieces/apps/src/index.ts"],
      "@activepieces/shared": ["packages/shared/src/index.ts"],
      "@activepieces/ui/common": ["packages/ui/common/src/index.ts"],
      "@activepieces/ui/feature-authentication": [
        "packages/ui/feature-authentication/src/index.ts"
      ],
      "@activepieces/ui/feature-builder-canvas": [
        "packages/ui/feature-builder-canvas/src/index.ts"
      ],
      "@activepieces/ui/feature-builder-form-controls": [
        "packages/ui/feature-builder-form-controls/src/index.ts"
      ],
      "@activepieces/ui/feature-builder-header": [
        "packages/ui/feature-builder-header/src/index.ts"
      ],
      "@activepieces/ui/feature-builder-left-sidebar": [
        "packages/ui/feature-builder-left-sidebar/src/index.ts"
      ],
      "@activepieces/ui/feature-builder-right-sidebar": [
        "packages/ui/feature-builder-right-sidebar/src/index.ts"
      ],
      "@activepieces/ui/feature-builder-store": [
        "packages/ui/feature-builder-store/src/index.ts"
      ],
      "@activepieces/ui/feature-builder-tabs": [
        "packages/ui/feature-builder-tabs/src/index.ts"
      ],
      "@activepieces/ui/feature-builder-test-steps": [
        "packages/ui/feature-builder-test-steps/src/index.ts"
      ],
      "@activepieces/ui/feature-connections": [
        "packages/ui/feature-connections/src/index.ts"
      ],
      "@activepieces/ui/feature-dashboard": [
        "packages/ui/feature-dashboard/src/index.ts"
      ],
      "@backend/*": ["packages/backend/src/app/*"],
      "@ee/*": ["packages/ee/*"],
      "@frontend/*": ["packages/frontend/src/app/*"]
    },
    "resolveJsonModule": true
  },
  "exclude": ["node_modules", "tmp"]
}<|MERGE_RESOLUTION|>--- conflicted
+++ resolved
@@ -84,11 +84,8 @@
       "@activepieces/piece-mailchimp": [
         "packages/pieces/mailchimp/src/index.ts"
       ],
-<<<<<<< HEAD
       "@activepieces/piece-notion": ["packages/pieces/notion/src/index.ts"],
-=======
       "@activepieces/piece-matrix": ["packages/pieces/matrix/src/index.ts"],
->>>>>>> c1c35dab
       "@activepieces/piece-mailer-lite": [
         "packages/pieces/mailer-lite/src/index.ts"
       ],
