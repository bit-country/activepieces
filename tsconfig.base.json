--- conflicted
+++ resolved
@@ -145,13 +145,11 @@
         "packages/pieces/mattermost/src/index.ts"
       ],
       "@activepieces/piece-mautic": ["packages/pieces/mautic/src/index.ts"],
-<<<<<<< HEAD
       "@activepieces/piece-microsoft-excel-365": [
         "packages/pieces/microsoft-excel-365/src/index.ts"
-=======
+      ],
       "@activepieces/piece-microsoft-onedrive": [
         "packages/pieces/microsoft-onedrive/src/index.ts"
->>>>>>> eba722f8
       ],
       "@activepieces/piece-mindee": ["packages/pieces/mindee/src/index.ts"],
       "@activepieces/piece-monday": ["packages/pieces/monday/src/index.ts"],
