name: Release RC

on:
  pull_request:
    types: [opened, reopened, synchronize, closed]
    branches:
      - main

permissions:
  contents: write
  pull-requests: write

jobs:
  Release:
    runs-on: ubuntu-latest
    steps:
      - name: Check out repository code
        uses: actions/checkout@v3

      - name: Set RELEASE env var from package.json
        run: echo RELEASE=$(node --print "require('./package.json').rcVersion") >> $GITHUB_ENV

      - name: Set up Depot CLI
        uses: depot/setup-action@v1

      - name: Login to Docker Hub
        uses: docker/login-action@v2
        with:
          username: ${{ secrets.DOCKERHUB_USERNAME }}
          password: ${{ secrets.DOCKERHUB_TOKEN }}

      - name: Login to GitHub Container Registry
        uses: docker/login-action@v2
        with:
          registry: ghcr.io
          username: ${{ github.actor }}
          password: ${{ secrets.GITHUB_TOKEN }}

      - name: Create release notes 
        uses: release-drafter/release-drafter@v5
        with:
          commitish: main
<<<<<<< HEAD
          config-name: release.yml
=======
>>>>>>> 51f5d48d
          prerelease: true
          tag: ${{ env.RELEASE }}
          version: ${{ env.RELEASE }}
          latest: false
        env:
          GITHUB_TOKEN: ${{ secrets.GITHUB_TOKEN }}

      - name: Build and push
        uses: depot/build-push-action@v1
        with:
          project: du7O4b0e8P
          token: ${{ secrets.DEPOT_PROJECT_TOKEN }}
          context: .
          file: ./Dockerfile
          args: |
            ENVIRONMENT=standard
          platforms: |
            linux/amd64
            linux/arm64
          push: true
          tags: |
            ghcr.io/activepieces/activepieces:${{ env.RELEASE }}<|MERGE_RESOLUTION|>--- conflicted
+++ resolved
@@ -40,10 +40,6 @@
         uses: release-drafter/release-drafter@v5
         with:
           commitish: main
-<<<<<<< HEAD
-          config-name: release.yml
-=======
->>>>>>> 51f5d48d
           prerelease: true
           tag: ${{ env.RELEASE }}
           version: ${{ env.RELEASE }}
